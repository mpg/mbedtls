--- conflicted
+++ resolved
@@ -381,11 +381,7 @@
 
     def __init__(self, options, conf):
         """Gather data about the library and establish a list of domains to test."""
-<<<<<<< HEAD
-        build_command = [options.make_command, 'CFLAGS=-Werror -O2']
-=======
-        build_command = [options.make_command] + options.make_vars.split(' ') + ['CFLAGS=-Werror']
->>>>>>> 0e6fdc4f
+        build_command = [options.make_command] + options.make_vars.split(' ') + ['CFLAGS=-Werror -O2']
         build_and_test = [build_command, [options.make_command, 'test']]
         self.all_config_symbols = set(conf.settings.keys())
         # Find hash modules by name.
