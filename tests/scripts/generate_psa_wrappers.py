--- conflicted
+++ resolved
@@ -167,10 +167,6 @@
                              'psa_sign_hash',
                              'psa_verify_hash'):
             return True
-<<<<<<< HEAD
-        if function_name in ('psa_asymmetric_encrypt',
-                             'psa_asymmetric_decrypt'):
-=======
         if function_name in ('psa_hash_update',
                              'psa_hash_finish',
                              'psa_hash_verify',
@@ -182,7 +178,9 @@
                              'psa_mac_verify_finish',
                              'psa_mac_compute',
                              'psa_mac_verify'):
->>>>>>> 6b01954e
+            return True
+        if function_name in ('psa_asymmetric_encrypt',
+                             'psa_asymmetric_decrypt'):
             return True
         return False
 
