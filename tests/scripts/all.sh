#! /usr/bin/env bash

# all.sh
#
# Copyright The Mbed TLS Contributors
# SPDX-License-Identifier: Apache-2.0
#
# Licensed under the Apache License, Version 2.0 (the "License"); you may
# not use this file except in compliance with the License.
# You may obtain a copy of the License at
#
# http://www.apache.org/licenses/LICENSE-2.0
#
# Unless required by applicable law or agreed to in writing, software
# distributed under the License is distributed on an "AS IS" BASIS, WITHOUT
# WARRANTIES OR CONDITIONS OF ANY KIND, either express or implied.
# See the License for the specific language governing permissions and
# limitations under the License.



################################################################
#### Documentation
################################################################

# Purpose
# -------
#
# To run all tests possible or available on the platform.
#
# Notes for users
# ---------------
#
# Warning: the test is destructive. It includes various build modes and
# configurations, and can and will arbitrarily change the current CMake
# configuration. The following files must be committed into git:
#    * include/mbedtls/mbedtls_config.h
#    * Makefile, library/Makefile, programs/Makefile, tests/Makefile,
#      programs/fuzz/Makefile
# After running this script, the CMake cache will be lost and CMake
# will no longer be initialised.
#
# The script assumes the presence of a number of tools:
#   * Basic Unix tools (Windows users note: a Unix-style find must be before
#     the Windows find in the PATH)
#   * Perl
#   * GNU Make
#   * CMake
#   * GCC and Clang (recent enough for using ASan with gcc and MemSan with clang, or valgrind)
#   * G++
#   * arm-gcc and mingw-gcc
#   * ArmCC 5 and ArmCC 6, unless invoked with --no-armcc
#   * OpenSSL and GnuTLS command line tools, recent enough for the
#     interoperability tests. If they don't support old features which we want
#     to test, then a legacy version of these tools must be present as well
#     (search for LEGACY below).
# See the invocation of check_tools below for details.
#
# This script must be invoked from the toplevel directory of a git
# working copy of Mbed TLS.
#
# The behavior on an error depends on whether --keep-going (alias -k)
# is in effect.
#  * Without --keep-going: the script stops on the first error without
#    cleaning up. This lets you work in the configuration of the failing
#    component.
#  * With --keep-going: the script runs all requested components and
#    reports failures at the end. In particular the script always cleans
#    up on exit.
#
# Note that the output is not saved. You may want to run
#   script -c tests/scripts/all.sh
# or
#   tests/scripts/all.sh >all.log 2>&1
#
# Notes for maintainers
# ---------------------
#
# The bulk of the code is organized into functions that follow one of the
# following naming conventions:
#  * pre_XXX: things to do before running the tests, in order.
#  * component_XXX: independent components. They can be run in any order.
#      * component_check_XXX: quick tests that aren't worth parallelizing.
#      * component_build_XXX: build things but don't run them.
#      * component_test_XXX: build and test.
#  * support_XXX: if support_XXX exists and returns false then
#    component_XXX is not run by default.
#  * post_XXX: things to do after running the tests.
#  * other: miscellaneous support functions.
#
# Each component must start by invoking `msg` with a short informative message.
#
# Warning: due to the way bash detects errors, the failure of a command
# inside 'if' or '!' is not detected. Use the 'not' function instead of '!'.
#
# Each component is executed in a separate shell process. The component
# fails if any command in it returns a non-zero status.
#
# The framework performs some cleanup tasks after each component. This
# means that components can assume that the working directory is in a
# cleaned-up state, and don't need to perform the cleanup themselves.
# * Run `make clean`.
# * Restore `include/mbedtls/mbedtls_config.h` from a backup made before running
#   the component.
# * Check out `Makefile`, `library/Makefile`, `programs/Makefile`,
#   `tests/Makefile` and `programs/fuzz/Makefile` from git.
#   This cleans up after an in-tree use of CMake.
#
# The tests are roughly in order from fastest to slowest. This doesn't
# have to be exact, but in general you should add slower tests towards
# the end and fast checks near the beginning.



################################################################
#### Initialization and command line parsing
################################################################

# Abort on errors (even on the left-hand side of a pipe).
# Treat uninitialised variables as errors.
set -e -o pipefail -u

# Enable ksh/bash extended file matching patterns
shopt -s extglob

pre_check_environment () {
    if [ -d library -a -d include -a -d tests ]; then :; else
        echo "Must be run from mbed TLS root" >&2
        exit 1
    fi
}

pre_initialize_variables () {
    CONFIG_H='include/mbedtls/mbedtls_config.h'
    CRYPTO_CONFIG_H='include/psa/crypto_config.h'
    CONFIG_TEST_DRIVER_H='tests/include/test/drivers/config_test_driver.h'

    # Files that are clobbered by some jobs will be backed up. Use a different
    # suffix from auxiliary scripts so that all.sh and auxiliary scripts can
    # independently decide when to remove the backup file.
    backup_suffix='.all.bak'
    # Files clobbered by config.py
    files_to_back_up="$CONFIG_H $CRYPTO_CONFIG_H $CONFIG_TEST_DRIVER_H"
    # Files clobbered by in-tree cmake
    files_to_back_up="$files_to_back_up Makefile library/Makefile programs/Makefile tests/Makefile programs/fuzz/Makefile"

    append_outcome=0
    MEMORY=0
    FORCE=0
    QUIET=0
    KEEP_GOING=0

    # Seed value used with the --release-test option.
    #
    # See also RELEASE_SEED in basic-build-test.sh. Debugging is easier if
    # both values are kept in sync. If you change the value here because it
    # breaks some tests, you'll definitely want to change it in
    # basic-build-test.sh as well.
    RELEASE_SEED=1

    : ${MBEDTLS_TEST_OUTCOME_FILE=}
    : ${MBEDTLS_TEST_PLATFORM="$(uname -s | tr -c \\n0-9A-Za-z _)-$(uname -m | tr -c \\n0-9A-Za-z _)"}
    export MBEDTLS_TEST_OUTCOME_FILE
    export MBEDTLS_TEST_PLATFORM

    # Default commands, can be overridden by the environment
    : ${OPENSSL:="openssl"}
    : ${OPENSSL_LEGACY:="$OPENSSL"}
    : ${OPENSSL_NEXT:="$OPENSSL"}
    : ${GNUTLS_CLI:="gnutls-cli"}
    : ${GNUTLS_SERV:="gnutls-serv"}
    : ${GNUTLS_LEGACY_CLI:="$GNUTLS_CLI"}
    : ${GNUTLS_LEGACY_SERV:="$GNUTLS_SERV"}
    : ${OUT_OF_SOURCE_DIR:=./mbedtls_out_of_source_build}
    : ${ARMC5_BIN_DIR:=/usr/bin}
    : ${ARMC6_BIN_DIR:=/usr/bin}
    : ${ARM_NONE_EABI_GCC_PREFIX:=arm-none-eabi-}
    : ${ARM_LINUX_GNUEABI_GCC_PREFIX:=arm-linux-gnueabi-}
    : ${CLANG_LATEST:="clang-latest"}
    : ${CLANG_EARLIEST:="clang-earliest"}
    : ${GCC_LATEST:="gcc-latest"}
    : ${GCC_EARLIEST:="gcc-earliest"}
    # if MAKEFLAGS is not set add the -j option to speed up invocations of make
    if [ -z "${MAKEFLAGS+set}" ]; then
        export MAKEFLAGS="-j$(all_sh_nproc)"
    fi

    # Include more verbose output for failing tests run by CMake or make
    export CTEST_OUTPUT_ON_FAILURE=1

    # CFLAGS and LDFLAGS for Asan builds that don't use CMake
    # default to -O2, use -Ox _after_ this if you want another level
    ASAN_CFLAGS='-O2 -Werror -fsanitize=address,undefined -fno-sanitize-recover=all'

    # Gather the list of available components. These are the functions
    # defined in this script whose name starts with "component_".
    ALL_COMPONENTS=$(compgen -A function component_ | sed 's/component_//')

    # Exclude components that are not supported on this platform.
    SUPPORTED_COMPONENTS=
    for component in $ALL_COMPONENTS; do
        case $(type "support_$component" 2>&1) in
            *' function'*)
                if ! support_$component; then continue; fi;;
        esac
        SUPPORTED_COMPONENTS="$SUPPORTED_COMPONENTS $component"
    done
}

# Test whether the component $1 is included in the command line patterns.
is_component_included()
{
    # Temporarily disable wildcard expansion so that $COMMAND_LINE_COMPONENTS
    # only does word splitting.
    set -f
    for pattern in $COMMAND_LINE_COMPONENTS; do
        set +f
        case ${1#component_} in $pattern) return 0;; esac
    done
    set +f
    return 1
}

usage()
{
    cat <<EOF
Usage: $0 [OPTION]... [COMPONENT]...
Run mbedtls release validation tests.
By default, run all tests. With one or more COMPONENT, run only those.
COMPONENT can be the name of a component or a shell wildcard pattern.

Examples:
  $0 "check_*"
    Run all sanity checks.
  $0 --no-armcc --except test_memsan
    Run everything except builds that require armcc and MemSan.

Special options:
  -h|--help             Print this help and exit.
  --list-all-components List all available test components and exit.
  --list-components     List components supported on this platform and exit.

General options:
  -q|--quiet            Only output component names, and errors if any.
  -f|--force            Force the tests to overwrite any modified files.
  -k|--keep-going       Run all tests and report errors at the end.
  -m|--memory           Additional optional memory tests.
     --append-outcome   Append to the outcome file (if used).
     --arm-none-eabi-gcc-prefix=<string>
                        Prefix for a cross-compiler for arm-none-eabi
                        (default: "${ARM_NONE_EABI_GCC_PREFIX}")
     --arm-linux-gnueabi-gcc-prefix=<string>
                        Prefix for a cross-compiler for arm-linux-gnueabi
                        (default: "${ARM_LINUX_GNUEABI_GCC_PREFIX}")
     --armcc            Run ARM Compiler builds (on by default).
     --restore          First clean up the build tree, restoring backed up
                        files. Do not run any components unless they are
                        explicitly specified.
     --error-test       Error test mode: run a failing function in addition
                        to any specified component. May be repeated.
     --except           Exclude the COMPONENTs listed on the command line,
                        instead of running only those.
     --no-append-outcome    Write a new outcome file and analyze it (default).
     --no-armcc         Skip ARM Compiler builds.
     --no-force         Refuse to overwrite modified files (default).
     --no-keep-going    Stop at the first error (default).
     --no-memory        No additional memory tests (default).
     --no-quiet         Print full output from components.
     --out-of-source-dir=<path>  Directory used for CMake out-of-source build tests.
     --outcome-file=<path>  File where test outcomes are written (not done if
                            empty; default: \$MBEDTLS_TEST_OUTCOME_FILE).
     --random-seed      Use a random seed value for randomized tests (default).
  -r|--release-test     Run this script in release mode. This fixes the seed value to ${RELEASE_SEED}.
  -s|--seed             Integer seed value to use for this test run.

Tool path options:
     --armc5-bin-dir=<ARMC5_bin_dir_path>       ARM Compiler 5 bin directory.
     --armc6-bin-dir=<ARMC6_bin_dir_path>       ARM Compiler 6 bin directory.
     --clang-earliest=<Clang_earliest_path>     Earliest version of clang available
     --clang-latest=<Clang_latest_path>         Latest version of clang available
     --gcc-earliest=<GCC_earliest_path>         Earliest version of GCC available
     --gcc-latest=<GCC_latest_path>             Latest version of GCC available
     --gnutls-cli=<GnuTLS_cli_path>             GnuTLS client executable to use for most tests.
     --gnutls-serv=<GnuTLS_serv_path>           GnuTLS server executable to use for most tests.
     --gnutls-legacy-cli=<GnuTLS_cli_path>      GnuTLS client executable to use for legacy tests.
     --gnutls-legacy-serv=<GnuTLS_serv_path>    GnuTLS server executable to use for legacy tests.
     --openssl=<OpenSSL_path>                   OpenSSL executable to use for most tests.
     --openssl-legacy=<OpenSSL_path>            OpenSSL executable to use for legacy tests..
     --openssl-next=<OpenSSL_path>              OpenSSL executable to use for recent things like ARIA
EOF
}

# Cleanup before/after running a component.
# Remove built files as well as the cmake cache/config.
# Does not remove generated source files.
cleanup()
{
    command make clean

    # Remove CMake artefacts
    find . -name .git -prune -o \
           -iname CMakeFiles -exec rm -rf {} \+ -o \
           \( -iname cmake_install.cmake -o \
              -iname CTestTestfile.cmake -o \
              -iname CMakeCache.txt -o \
              -path './cmake/*.cmake' \) -exec rm -f {} \+
    # Recover files overwritten by in-tree CMake builds
    rm -f include/Makefile include/mbedtls/Makefile programs/!(fuzz)/Makefile

    # Remove any artifacts from the component_test_cmake_as_subdirectory test.
    rm -rf programs/test/cmake_subproject/build
    rm -f programs/test/cmake_subproject/Makefile
    rm -f programs/test/cmake_subproject/cmake_subproject

    # Remove any artifacts from the component_test_cmake_as_package test.
    rm -rf programs/test/cmake_package/build
    rm -f programs/test/cmake_package/Makefile
    rm -f programs/test/cmake_package/cmake_package

    # Remove any artifacts from the component_test_cmake_as_installed_package test.
    rm -rf programs/test/cmake_package_install/build
    rm -f programs/test/cmake_package_install/Makefile
    rm -f programs/test/cmake_package_install/cmake_package_install

    # Restore files that may have been clobbered by the job
    for x in $files_to_back_up; do
        if [[ -e "$x$backup_suffix" ]]; then
            cp -p "$x$backup_suffix" "$x"
        fi
    done
}

# Final cleanup when this script exits (except when exiting on a failure
# in non-keep-going mode).
final_cleanup () {
    cleanup

    for x in $files_to_back_up; do
        rm -f "$x$backup_suffix"
    done
}

# Executed on exit. May be redefined depending on command line options.
final_report () {
    :
}

fatal_signal () {
    final_cleanup
    final_report $1
    trap - $1
    kill -$1 $$
}

trap 'fatal_signal HUP' HUP
trap 'fatal_signal INT' INT
trap 'fatal_signal TERM' TERM

# Number of processors on this machine. Used as the default setting
# for parallel make.
all_sh_nproc ()
{
    {
        nproc || # Linux
        sysctl -n hw.ncpuonline || # NetBSD, OpenBSD
        sysctl -n hw.ncpu || # FreeBSD
        echo 1
    } 2>/dev/null
}

msg()
{
    if [ -n "${current_component:-}" ]; then
        current_section="${current_component#component_}: $1"
    else
        current_section="$1"
    fi

    if [ $QUIET -eq 1 ]; then
        return
    fi

    echo ""
    echo "******************************************************************"
    echo "* $current_section "
    printf "* "; date
    echo "******************************************************************"
}

armc6_build_test()
{
    FLAGS="$1"

    msg "build: ARM Compiler 6 ($FLAGS)"
    ARM_TOOL_VARIANT="ult" CC="$ARMC6_CC" AR="$ARMC6_AR" CFLAGS="$FLAGS" \
                    WARNING_CFLAGS='-Werror -xc -std=c99' make lib

    msg "size: ARM Compiler 6 ($FLAGS)"
    "$ARMC6_FROMELF" -z library/*.o

    make clean
}

err_msg()
{
    echo "$1" >&2
}

check_tools()
{
    for TOOL in "$@"; do
        if ! `type "$TOOL" >/dev/null 2>&1`; then
            err_msg "$TOOL not found!"
            exit 1
        fi
    done
}

pre_parse_command_line_for_dirs () {
    # Make an early pass through the options given, so we can set directories
    # for Arm compilers, before SUPPORTED_COMPONENTS is determined.
    while [ $# -gt 0 ]; do
        case "$1" in
            --armc5-bin-dir) shift; ARMC5_BIN_DIR="$1";;
            --armc6-bin-dir) shift; ARMC6_BIN_DIR="$1";;
        esac
        shift
    done
}

pre_parse_command_line () {
    COMMAND_LINE_COMPONENTS=
    all_except=0
    error_test=0
    restore_first=0
    no_armcc=

    # Note that legacy options are ignored instead of being omitted from this
    # list of options, so invocations that worked with previous version of
    # all.sh will still run and work properly.
    while [ $# -gt 0 ]; do
        case "$1" in
            --append-outcome) append_outcome=1;;
            --arm-none-eabi-gcc-prefix) shift; ARM_NONE_EABI_GCC_PREFIX="$1";;
            --arm-linux-gnueabi-gcc-prefix) shift; ARM_LINUX_GNUEABI_GCC_PREFIX="$1";;
            --armcc) no_armcc=;;
            --armc5-bin-dir) shift; ;; # assignment to ARMC5_BIN_DIR done in pre_parse_command_line_for_dirs
            --armc6-bin-dir) shift; ;; # assignment to ARMC6_BIN_DIR done in pre_parse_command_line_for_dirs
            --clang-earliest) shift; CLANG_EARLIEST="$1";;
            --clang-latest) shift; CLANG_LATEST="$1";;
            --error-test) error_test=$((error_test + 1));;
            --except) all_except=1;;
            --force|-f) FORCE=1;;
            --gcc-earliest) shift; GCC_EARLIEST="$1";;
            --gcc-latest) shift; GCC_LATEST="$1";;
            --gnutls-cli) shift; GNUTLS_CLI="$1";;
            --gnutls-legacy-cli) shift; GNUTLS_LEGACY_CLI="$1";;
            --gnutls-legacy-serv) shift; GNUTLS_LEGACY_SERV="$1";;
            --gnutls-serv) shift; GNUTLS_SERV="$1";;
            --help|-h) usage; exit;;
            --keep-going|-k) KEEP_GOING=1;;
            --list-all-components) printf '%s\n' $ALL_COMPONENTS; exit;;
            --list-components) printf '%s\n' $SUPPORTED_COMPONENTS; exit;;
            --memory|-m) MEMORY=1;;
            --no-append-outcome) append_outcome=0;;
            --no-armcc) no_armcc=1;;
            --no-force) FORCE=0;;
            --no-keep-going) KEEP_GOING=0;;
            --no-memory) MEMORY=0;;
            --no-quiet) QUIET=0;;
            --openssl) shift; OPENSSL="$1";;
            --openssl-legacy) shift; OPENSSL_LEGACY="$1";;
            --openssl-next) shift; OPENSSL_NEXT="$1";;
            --outcome-file) shift; MBEDTLS_TEST_OUTCOME_FILE="$1";;
            --out-of-source-dir) shift; OUT_OF_SOURCE_DIR="$1";;
            --quiet|-q) QUIET=1;;
            --random-seed) unset SEED;;
            --release-test|-r) SEED=$RELEASE_SEED;;
            --restore) restore_first=1;;
            --seed|-s) shift; SEED="$1";;
            -*)
                echo >&2 "Unknown option: $1"
                echo >&2 "Run $0 --help for usage."
                exit 120
                ;;
            *) COMMAND_LINE_COMPONENTS="$COMMAND_LINE_COMPONENTS $1";;
        esac
        shift
    done

    # With no list of components, run everything.
    if [ -z "$COMMAND_LINE_COMPONENTS" ] && [ $restore_first -eq 0 ]; then
        all_except=1
    fi

    # --no-armcc is a legacy option. The modern way is --except '*_armcc*'.
    # Ignore it if components are listed explicitly on the command line.
    if [ -n "$no_armcc" ] && [ $all_except -eq 1 ]; then
        COMMAND_LINE_COMPONENTS="$COMMAND_LINE_COMPONENTS *_armcc*"
    fi

    # Error out if an explicitly requested component doesn't exist.
    if [ $all_except -eq 0 ]; then
        unsupported=0
        # Temporarily disable wildcard expansion so that $COMMAND_LINE_COMPONENTS
        # only does word splitting.
        set -f
        for component in $COMMAND_LINE_COMPONENTS; do
            set +f
            # If the requested name includes a wildcard character, don't
            # check it. Accept wildcard patterns that don't match anything.
            case $component in
                *[*?\[]*) continue;;
            esac
            case " $SUPPORTED_COMPONENTS " in
                *" $component "*) :;;
                *)
                    echo >&2 "Component $component was explicitly requested, but is not known or not supported."
                    unsupported=$((unsupported + 1));;
            esac
        done
        set +f
        if [ $unsupported -ne 0 ]; then
            exit 2
        fi
    fi

    # Build the list of components to run.
    RUN_COMPONENTS=
    for component in $SUPPORTED_COMPONENTS; do
        if is_component_included "$component"; [ $? -eq $all_except ]; then
            RUN_COMPONENTS="$RUN_COMPONENTS $component"
        fi
    done

    unset all_except
    unset no_armcc
}

pre_check_git () {
    if [ $FORCE -eq 1 ]; then
        rm -rf "$OUT_OF_SOURCE_DIR"
        git checkout-index -f -q $CONFIG_H
        cleanup
    else

        if [ -d "$OUT_OF_SOURCE_DIR" ]; then
            echo "Warning - there is an existing directory at '$OUT_OF_SOURCE_DIR'" >&2
            echo "You can either delete this directory manually, or force the test by rerunning"
            echo "the script as: $0 --force --out-of-source-dir $OUT_OF_SOURCE_DIR"
            exit 1
        fi

        if ! git diff --quiet "$CONFIG_H"; then
            err_msg "Warning - the configuration file 'include/mbedtls/mbedtls_config.h' has been edited. "
            echo "You can either delete or preserve your work, or force the test by rerunning the"
            echo "script as: $0 --force"
            exit 1
        fi
    fi
}

pre_restore_files () {
    # If the makefiles have been generated by a framework such as cmake,
    # restore them from git. If the makefiles look like modifications from
    # the ones checked into git, take care not to modify them. Whatever
    # this function leaves behind is what the script will restore before
    # each component.
    case "$(head -n1 Makefile)" in
        *[Gg]enerated*)
            git update-index --no-skip-worktree Makefile library/Makefile programs/Makefile tests/Makefile programs/fuzz/Makefile
            git checkout -- Makefile library/Makefile programs/Makefile tests/Makefile programs/fuzz/Makefile
            ;;
    esac
}

pre_back_up () {
    for x in $files_to_back_up; do
        cp -p "$x" "$x$backup_suffix"
    done
}

pre_setup_keep_going () {
    failure_count=0 # Number of failed components
    last_failure_status=0 # Last failure status in this component

    # See err_trap
    previous_failure_status=0
    previous_failed_command=
    previous_failure_funcall_depth=0
    unset report_failed_command

    start_red=
    end_color=
    if [ -t 1 ]; then
        case "${TERM:-}" in
            *color*|cygwin|linux|rxvt*|screen|[Eex]term*)
                start_red=$(printf '\033[31m')
                end_color=$(printf '\033[0m')
                ;;
        esac
    fi

    # Keep a summary of failures in a file. We'll print it out at the end.
    failure_summary_file=$PWD/all-sh-failures-$$.log
    : >"$failure_summary_file"

    # Whether it makes sense to keep a component going after the specified
    # command fails (test command) or not (configure or build).
    # This function normally receives the failing simple command
    # ($BASH_COMMAND) as an argument, but if $report_failed_command is set,
    # this is passed instead.
    # This doesn't have to be 100% accurate: all failures are recorded anyway.
    # False positives result in running things that can't be expected to
    # work. False negatives result in things not running after something else
    # failed even though they might have given useful feedback.
    can_keep_going_after_failure () {
        case "$1" in
            "msg "*) false;;
            "cd "*) false;;
            *make*[\ /]tests*) false;; # make tests, make CFLAGS=-I../tests, ...
            *test*) true;; # make test, tests/stuff, env V=v tests/stuff, ...
            *make*check*) true;;
            "grep "*) true;;
            "[ "*) true;;
            "! "*) true;;
            *) false;;
        esac
    }

    # This function runs if there is any error in a component.
    # It must either exit with a nonzero status, or set
    # last_failure_status to a nonzero value.
    err_trap () {
        # Save $? (status of the failing command). This must be the very
        # first thing, before $? is overridden.
        last_failure_status=$?
        failed_command=${report_failed_command-$BASH_COMMAND}

        if [[ $last_failure_status -eq $previous_failure_status &&
              "$failed_command" == "$previous_failed_command" &&
              ${#FUNCNAME[@]} == $((previous_failure_funcall_depth - 1)) ]]
        then
            # The same command failed twice in a row, but this time one level
            # less deep in the function call stack. This happens when the last
            # command of a function returns a nonzero status, and the function
            # returns that same status. Ignore the second failure.
            previous_failure_funcall_depth=${#FUNCNAME[@]}
            return
        fi
        previous_failure_status=$last_failure_status
        previous_failed_command=$failed_command
        previous_failure_funcall_depth=${#FUNCNAME[@]}

        text="$current_section: $failed_command -> $last_failure_status"
        echo "${start_red}^^^^$text^^^^${end_color}" >&2
        echo "$text" >>"$failure_summary_file"

        # If the command is fatal (configure or build command), stop this
        # component. Otherwise (test command) keep the component running
        # (run more tests from the same build).
        if ! can_keep_going_after_failure "$failed_command"; then
            exit $last_failure_status
        fi
    }

    final_report () {
        if [ $failure_count -gt 0 ]; then
            echo
            echo "!!!!!!!!!!!!!!!!!!!!!!!!!!!!!!!!!!!!!!!!!!!!!!!!!!!!!!!!!!!!!!!!!!"
            echo "${start_red}FAILED: $failure_count components${end_color}"
            cat "$failure_summary_file"
            echo "!!!!!!!!!!!!!!!!!!!!!!!!!!!!!!!!!!!!!!!!!!!!!!!!!!!!!!!!!!!!!!!!!!"
        elif [ -z "${1-}" ]; then
            echo "SUCCESS :)"
        fi
        if [ -n "${1-}" ]; then
            echo "Killed by SIG$1."
        fi
        rm -f "$failure_summary_file"
        if [ $failure_count -gt 0 ]; then
            exit 1
        fi
    }
}

# record_status() and if_build_succeeded() are kept temporarily for backward
# compatibility. Don't use them in new components.
record_status () {
    "$@"
}
if_build_succeeded () {
    "$@"
}

# '! true' does not trigger the ERR trap. Arrange to trigger it, with
# a reasonably informative error message (not just "$@").
not () {
    if "$@"; then
        report_failed_command="! $*"
        false
        unset report_failed_command
    fi
}

pre_prepare_outcome_file () {
    case "$MBEDTLS_TEST_OUTCOME_FILE" in
      [!/]*) MBEDTLS_TEST_OUTCOME_FILE="$PWD/$MBEDTLS_TEST_OUTCOME_FILE";;
    esac
    if [ -n "$MBEDTLS_TEST_OUTCOME_FILE" ] && [ "$append_outcome" -eq 0 ]; then
        rm -f "$MBEDTLS_TEST_OUTCOME_FILE"
    fi
}

pre_print_configuration () {
    if [ $QUIET -eq 1 ]; then
        return
    fi

    msg "info: $0 configuration"
    echo "MEMORY: $MEMORY"
    echo "FORCE: $FORCE"
    echo "MBEDTLS_TEST_OUTCOME_FILE: ${MBEDTLS_TEST_OUTCOME_FILE:-(none)}"
    echo "SEED: ${SEED-"UNSET"}"
    echo
    echo "OPENSSL: $OPENSSL"
    echo "OPENSSL_LEGACY: $OPENSSL_LEGACY"
    echo "OPENSSL_NEXT: $OPENSSL_NEXT"
    echo "GNUTLS_CLI: $GNUTLS_CLI"
    echo "GNUTLS_SERV: $GNUTLS_SERV"
    echo "GNUTLS_LEGACY_CLI: $GNUTLS_LEGACY_CLI"
    echo "GNUTLS_LEGACY_SERV: $GNUTLS_LEGACY_SERV"
    echo "ARMC5_BIN_DIR: $ARMC5_BIN_DIR"
    echo "ARMC6_BIN_DIR: $ARMC6_BIN_DIR"
}

# Make sure the tools we need are available.
pre_check_tools () {
    # Build the list of variables to pass to output_env.sh.
    set env

    case " $RUN_COMPONENTS " in
        # Require OpenSSL and GnuTLS if running any tests (as opposed to
        # only doing builds). Not all tests run OpenSSL and GnuTLS, but this
        # is a good enough approximation in practice.
        *" test_"*)
            # To avoid setting OpenSSL and GnuTLS for each call to compat.sh
            # and ssl-opt.sh, we just export the variables they require.
            export OPENSSL="$OPENSSL"
            export GNUTLS_CLI="$GNUTLS_CLI"
            export GNUTLS_SERV="$GNUTLS_SERV"
            # Avoid passing --seed flag in every call to ssl-opt.sh
            if [ -n "${SEED-}" ]; then
                export SEED
            fi
            set "$@" OPENSSL="$OPENSSL" OPENSSL_LEGACY="$OPENSSL_LEGACY"
            set "$@" GNUTLS_CLI="$GNUTLS_CLI" GNUTLS_SERV="$GNUTLS_SERV"
            set "$@" GNUTLS_LEGACY_CLI="$GNUTLS_LEGACY_CLI"
            set "$@" GNUTLS_LEGACY_SERV="$GNUTLS_LEGACY_SERV"
            check_tools "$OPENSSL" "$OPENSSL_LEGACY" "$OPENSSL_NEXT" \
                        "$GNUTLS_CLI" "$GNUTLS_SERV" \
                        "$GNUTLS_LEGACY_CLI" "$GNUTLS_LEGACY_SERV"
            ;;
    esac

    case " $RUN_COMPONENTS " in
        *_doxygen[_\ ]*) check_tools "doxygen" "dot";;
    esac

    case " $RUN_COMPONENTS " in
        *_arm_none_eabi_gcc[_\ ]*) check_tools "${ARM_NONE_EABI_GCC_PREFIX}gcc";;
    esac

    case " $RUN_COMPONENTS " in
        *_mingw[_\ ]*) check_tools "i686-w64-mingw32-gcc";;
    esac

    case " $RUN_COMPONENTS " in
        *" test_zeroize "*) check_tools "gdb";;
    esac

    case " $RUN_COMPONENTS " in
        *_armcc*)
            ARMC5_CC="$ARMC5_BIN_DIR/armcc"
            ARMC5_AR="$ARMC5_BIN_DIR/armar"
            ARMC5_FROMELF="$ARMC5_BIN_DIR/fromelf"
            ARMC6_CC="$ARMC6_BIN_DIR/armclang"
            ARMC6_AR="$ARMC6_BIN_DIR/armar"
            ARMC6_FROMELF="$ARMC6_BIN_DIR/fromelf"
            check_tools "$ARMC5_CC" "$ARMC5_AR" "$ARMC5_FROMELF" \
                        "$ARMC6_CC" "$ARMC6_AR" "$ARMC6_FROMELF";;
    esac

    # past this point, no call to check_tool, only printing output
    if [ $QUIET -eq 1 ]; then
        return
    fi

    msg "info: output_env.sh"
    case $RUN_COMPONENTS in
        *_armcc*)
            set "$@" ARMC5_CC="$ARMC5_CC" ARMC6_CC="$ARMC6_CC" RUN_ARMCC=1;;
        *) set "$@" RUN_ARMCC=0;;
    esac
    "$@" scripts/output_env.sh
}

pre_generate_files() {
    # since make doesn't have proper dependencies, remove any possibly outdate
    # file that might be around before generating fresh ones
    make neat
    if [ $QUIET -eq 1 ]; then
        make generated_files >/dev/null
    else
        make generated_files
    fi
}

################################################################
#### Helpers for components using libtestdriver1
################################################################

# How to use libtestdriver1
# -------------------------
#
# 1. Define the list algorithms and key types to accelerate,
#    designated the same way as PSA_WANT_ macros but without PSA_WANT_.
#    Examples:
#      - loc_accel_list="ALG_JPAKE"
#      - loc_accel_list="ALG_FFDH KEY_TYPE_DH_KEY_PAIR KEY_TYPE_DH_PUBLIC_KEY"
# 2. Make configurations changes for the driver and/or main libraries.
#    2a. Call helper_libtestdriver1_adjust_config <base>, where the argument
#        can be either "default" to start with the default config, or a name
#        supported by scripts/config.py (for example, "full"). This selects
#        the base to use, and makes common adjustments.
#    2b. If desired, adjust the PSA_WANT symbols in psa/crypto_config.h.
#        These changes affect both the driver and the main libraries.
#        (Note: they need to have the same set of PSA_WANT symbols, as that
#        determines the ABI between them.)
#    2c. Adjust MBEDTLS_ symbols in mbedtls_config.h. This only affects the
#        main libraries. Typically, you want to disable the module(s) that are
#        being accelerated. You may need to also disable modules that depend
#        on them or options that are not supported with drivers.
#    2d. On top of psa/crypto_config.h, the driver library uses its own config
#        file: tests/include/test/drivers/config_test_driver.h. You usually
#        don't need to edit it: using loc_extra_list (see below) is preferred.
#        However, when there's no PSA symbol for what you want to enable,
#        calling scripts/config.py on this file remains the only option.
# 3. Build the driver library, then the main libraries, test, and programs.
#    3a. Call helper_libtestdriver1_make_drivers "$loc_accel_list". You may
#        need to enable more algorithms here, typically hash algorithms when
#        accelerating some signature algorithms (ECDSA, RSAv2). This is done
#        by passing a 2nd argument listing the extra algorithms.
#        Example:
#          loc_extra_list="ALG_SHA_224 ALG_SHA_256 ALG_SHA_384 ALG_SHA_512"
#          helper_libtestdriver1_make_drivers "$loc_accel_list" "$loc_extra_list"
#    4b. Call helper_libtestdriver1_make_main "$loc_accel_list". Any
#        additional arguments will be passed to make: this can be useful if
#        you don't want to build everything when iterating during development.
#        Example:
#          helper_libtestdriver1_make_main "$loc_accel_list" -C tests test_suite_foo
# 4. Run the tests you want.

# Adjust the configuration - for both libtestdriver1 and main library,
# as they should have the same PSA_WANT macros.
helper_libtestdriver1_adjust_config() {
    BASE_CONFIG=$1
    # Select the base configuration
    if [ "$BASE_CONFIG" != "default" ]; then
        scripts/config.py "$BASE_CONFIG"
    fi

    # Enable PSA-based config (necessary to use drivers)
    scripts/config.py set MBEDTLS_PSA_CRYPTO_CONFIG

    # Disable ALG_STREAM_CIPHER and ALG_ECB_NO_PADDING to avoid having
    # partial support for cipher operations in the driver test library.
    scripts/config.py -f "$CRYPTO_CONFIG_H" unset PSA_WANT_ALG_STREAM_CIPHER
    scripts/config.py -f "$CRYPTO_CONFIG_H" unset PSA_WANT_ALG_ECB_NO_PADDING

    # Dynamic secure element support is a deprecated feature and needs to be disabled here.
    # This is done to have the same form of psa_key_attributes_s for libdriver and library.
    scripts/config.py unset MBEDTLS_PSA_CRYPTO_SE_C
}

# Build the drivers library libtestdriver1.a (with ASan).
#
# Parameters:
# 1. a space-separated list of things to accelerate;
# 2. optional: a space-separate list of things to also support.
# Here "things" are PSA_WANT_ symbols but with PSA_WANT_ removed.
helper_libtestdriver1_make_drivers() {
    loc_accel_flags=$( echo "$1 ${2-}" | sed 's/[^ ]* */-DLIBTESTDRIVER1_MBEDTLS_PSA_ACCEL_&/g' )
    make -C tests libtestdriver1.a CFLAGS=" $ASAN_CFLAGS $loc_accel_flags" LDFLAGS="$ASAN_CFLAGS"
}

# Build the main libraries, programs and tests,
# linking to the drivers library (with ASan).
#
# Parameters:
# 1. a space-separated list of things to accelerate;
# *. remaining arguments if any are passed directly to make
#    (examples: lib, -C tests test_suite_xxx, etc.)
# Here "things" are PSA_WANT_ symbols but with PSA_WANT_ removed.
helper_libtestdriver1_make_main() {
    loc_accel_list=$1
    shift

    # we need flags both with and without the LIBTESTDRIVER1_ prefix
    loc_accel_flags=$( echo "$loc_accel_list" | sed 's/[^ ]* */-DLIBTESTDRIVER1_MBEDTLS_PSA_ACCEL_&/g' )
    loc_accel_flags="$loc_accel_flags $( echo "$loc_accel_list" | sed 's/[^ ]* */-DMBEDTLS_PSA_ACCEL_&/g' )"
    make CFLAGS="$ASAN_CFLAGS -I../tests/include -I../tests -I../../tests -DPSA_CRYPTO_DRIVER_TEST -DMBEDTLS_TEST_LIBTESTDRIVER1 $loc_accel_flags" LDFLAGS="-ltestdriver1 $ASAN_CFLAGS" "$@"
}

################################################################
#### Basic checks
################################################################

#
# Test Suites to be executed
#
# The test ordering tries to optimize for the following criteria:
# 1. Catch possible problems early, by running first tests that run quickly
#    and/or are more likely to fail than others (eg I use Clang most of the
#    time, so start with a GCC build).
# 2. Minimize total running time, by avoiding useless rebuilds
#
# Indicative running times are given for reference.

component_check_recursion () {
    msg "Check: recursion.pl" # < 1s
    tests/scripts/recursion.pl library/*.c
}

component_check_generated_files () {
    msg "Check: check-generated-files, files generated with make" # 2s
    make generated_files
    tests/scripts/check-generated-files.sh

    msg "Check: check-generated-files -u, files present" # 2s
    tests/scripts/check-generated-files.sh -u
    # Check that the generated files are considered up to date.
    tests/scripts/check-generated-files.sh

    msg "Check: check-generated-files -u, files absent" # 2s
    command make neat
    tests/scripts/check-generated-files.sh -u
    # Check that the generated files are considered up to date.
    tests/scripts/check-generated-files.sh

    # This component ends with the generated files present in the source tree.
    # This is necessary for subsequent components!
}

component_check_doxy_blocks () {
    msg "Check: doxygen markup outside doxygen blocks" # < 1s
    tests/scripts/check-doxy-blocks.pl
}

component_check_files () {
    msg "Check: file sanity checks (permissions, encodings)" # < 1s
    tests/scripts/check_files.py
}

component_check_changelog () {
    msg "Check: changelog entries" # < 1s
    rm -f ChangeLog.new
    scripts/assemble_changelog.py -o ChangeLog.new
    if [ -e ChangeLog.new ]; then
        # Show the diff for information. It isn't an error if the diff is
        # non-empty.
        diff -u ChangeLog ChangeLog.new || true
        rm ChangeLog.new
    fi
}

component_check_names () {
    msg "Check: declared and exported names (builds the library)" # < 3s
    tests/scripts/check_names.py -v
}

component_check_test_cases () {
    msg "Check: test case descriptions" # < 1s
    if [ $QUIET -eq 1 ]; then
        opt='--quiet'
    else
        opt=''
    fi
    tests/scripts/check_test_cases.py -q $opt
    unset opt
}

component_check_doxygen_warnings () {
    msg "Check: doxygen warnings (builds the documentation)" # ~ 3s
    tests/scripts/doxygen.sh
}



################################################################
#### Build and test many configurations and targets
################################################################

component_test_default_out_of_box () {
    msg "build: make, default config (out-of-box)" # ~1min
    make
    # Disable fancy stuff
    unset MBEDTLS_TEST_OUTCOME_FILE

    msg "test: main suites make, default config (out-of-box)" # ~10s
    make test

    msg "selftest: make, default config (out-of-box)" # ~10s
    programs/test/selftest
}

component_test_default_cmake_gcc_asan () {
    msg "build: cmake, gcc, ASan" # ~ 1 min 50s
    CC=gcc cmake -D CMAKE_BUILD_TYPE:String=Asan .
    make

    msg "test: main suites (inc. selftests) (ASan build)" # ~ 50s
    make test

    msg "test: selftest (ASan build)" # ~ 10s
    programs/test/selftest

    msg "test: ssl-opt.sh (ASan build)" # ~ 1 min
    tests/ssl-opt.sh

    msg "test: compat.sh (ASan build)" # ~ 6 min
    tests/compat.sh

    msg "test: context-info.sh (ASan build)" # ~ 15 sec
    tests/context-info.sh
}

component_test_default_cmake_gcc_asan_new_bignum () {
    msg "build: cmake, gcc, ASan" # ~ 1 min 50s
    scripts/config.py set MBEDTLS_ECP_WITH_MPI_UINT
    CC=gcc cmake -D CMAKE_BUILD_TYPE:String=Asan .
    make

    msg "test: main suites (inc. selftests) (ASan build)" # ~ 50s
    make test

    msg "test: selftest (ASan build)" # ~ 10s
    programs/test/selftest

    msg "test: ssl-opt.sh (ASan build)" # ~ 1 min
    tests/ssl-opt.sh

    msg "test: compat.sh (ASan build)" # ~ 6 min
    tests/compat.sh

    msg "test: context-info.sh (ASan build)" # ~ 15 sec
    tests/context-info.sh
}

component_test_full_cmake_gcc_asan () {
    msg "build: full config, cmake, gcc, ASan"
    scripts/config.py full
    CC=gcc cmake -D CMAKE_BUILD_TYPE:String=Asan .
    make

    msg "test: main suites (inc. selftests) (full config, ASan build)"
    make test

    msg "test: selftest (ASan build)" # ~ 10s
    programs/test/selftest

    msg "test: ssl-opt.sh (full config, ASan build)"
    tests/ssl-opt.sh

    msg "test: compat.sh (full config, ASan build)"
    tests/compat.sh

    msg "test: context-info.sh (full config, ASan build)" # ~ 15 sec
    tests/context-info.sh

    msg "test: check direct ECP dependencies in TLS and X.509"
    docs/architecture/psa-migration/syms.sh full

    # TODO: replace "mbedtls_ecp_curve" with "mbedtls_ecp" also for
    # "full-tls-external" once Issue6839 is completed
    not grep mbedtls_ecp_curve full-libmbedtls-external
    not grep mbedtls_ecp full-libmbedx509-external

    rm  full-libmbedtls-external \
        full-libmbedtls-modules \
        full-libmbedx509-external \
        full-libmbedx509-modules
}


component_test_full_cmake_gcc_asan_new_bignum () {
    msg "build: full config, cmake, gcc, ASan"
    scripts/config.py full
    scripts/config.py set MBEDTLS_ECP_WITH_MPI_UINT
    CC=gcc cmake -D CMAKE_BUILD_TYPE:String=Asan .
    make

    msg "test: main suites (inc. selftests) (full config, ASan build)"
    make test

    msg "test: selftest (ASan build)" # ~ 10s
    programs/test/selftest

    msg "test: ssl-opt.sh (full config, ASan build)"
    tests/ssl-opt.sh

    msg "test: compat.sh (full config, ASan build)"
    tests/compat.sh

    msg "test: context-info.sh (full config, ASan build)" # ~ 15 sec
    tests/context-info.sh

    msg "test: check direct ECP dependencies in TLS and X.509"
    docs/architecture/psa-migration/syms.sh full

    # TODO: replace "mbedtls_ecp_curve" with "mbedtls_ecp" also for
    # "full-tls-external" once Issue6839 is completed
    not grep mbedtls_ecp_curve full-libmbedtls-external
    not grep mbedtls_ecp full-libmbedx509-external

    rm  full-libmbedtls-external \
        full-libmbedtls-modules \
        full-libmbedx509-external \
        full-libmbedx509-modules
}

component_test_full_cmake_gcc_asan_new_bignum_test_hooks () {
    msg "build: full config, cmake, gcc, ASan"
    scripts/config.py full
    scripts/config.py set MBEDTLS_TEST_HOOKS
    scripts/config.py set MBEDTLS_ECP_WITH_MPI_UINT
    CC=gcc cmake -D CMAKE_BUILD_TYPE:String=Asan .
    make

    msg "test: main suites (inc. selftests) (full config, ASan build)"
    make test

    msg "test: selftest (ASan build)" # ~ 10s
    programs/test/selftest
}

component_test_psa_crypto_key_id_encodes_owner () {
    msg "build: full config + PSA_CRYPTO_KEY_ID_ENCODES_OWNER, cmake, gcc, ASan"
    scripts/config.py full
    scripts/config.py set MBEDTLS_PSA_CRYPTO_KEY_ID_ENCODES_OWNER
    CC=gcc cmake -D CMAKE_BUILD_TYPE:String=Asan .
    make

    msg "test: full config - USE_PSA_CRYPTO + PSA_CRYPTO_KEY_ID_ENCODES_OWNER, cmake, gcc, ASan"
    make test
}

# check_renamed_symbols HEADER LIB
# Check that if HEADER contains '#define MACRO ...' then MACRO is not a symbol
# name is LIB.
check_renamed_symbols () {
    ! nm "$2" | sed 's/.* //' |
      grep -x -F "$(sed -n 's/^ *# *define  *\([A-Z_a-z][0-9A-Z_a-z]*\)..*/\1/p' "$1")"
}

component_build_psa_crypto_spm () {
    msg "build: full config + PSA_CRYPTO_KEY_ID_ENCODES_OWNER + PSA_CRYPTO_SPM, make, gcc"
    scripts/config.py full
    scripts/config.py unset MBEDTLS_PSA_CRYPTO_BUILTIN_KEYS
    scripts/config.py set MBEDTLS_PSA_CRYPTO_KEY_ID_ENCODES_OWNER
    scripts/config.py set MBEDTLS_PSA_CRYPTO_SPM
    # We can only compile, not link, since our test and sample programs
    # aren't equipped for the modified names used when MBEDTLS_PSA_CRYPTO_SPM
    # is active.
    make CC=gcc CFLAGS='-Werror -Wall -Wextra -I../tests/include/spe' lib

    # Check that if a symbol is renamed by crypto_spe.h, the non-renamed
    # version is not present.
    echo "Checking for renamed symbols in the library"
    check_renamed_symbols tests/include/spe/crypto_spe.h library/libmbedcrypto.a
}

component_test_psa_crypto_client () {
    msg "build: default config - PSA_CRYPTO_C + PSA_CRYPTO_CLIENT, make"
    scripts/config.py unset MBEDTLS_PSA_CRYPTO_C
    scripts/config.py unset MBEDTLS_PSA_CRYPTO_STORAGE_C
    scripts/config.py set MBEDTLS_PSA_CRYPTO_CLIENT
    scripts/config.py unset MBEDTLS_LMS_C
    scripts/config.py unset MBEDTLS_LMS_PRIVATE
    make

    msg "test: default config - PSA_CRYPTO_C + PSA_CRYPTO_CLIENT, make"
    make test
}

component_test_psa_crypto_rsa_no_genprime() {
    msg "build: default config minus MBEDTLS_GENPRIME"
    scripts/config.py unset MBEDTLS_GENPRIME
    make

    msg "test: default config minus MBEDTLS_GENPRIME"
    make test
}

component_test_ref_configs () {
    msg "test/build: ref-configs (ASan build)" # ~ 6 min 20s
    # test-ref-configs works by overwriting mbedtls_config.h; this makes cmake
    # want to re-generate generated files that depend on it, quite correctly.
    # However this doesn't work as the generation script expects a specific
    # format for mbedtls_config.h, which the other files don't follow. Also,
    # cmake can't know this, but re-generation is actually not necessary as
    # the generated files only depend on the list of available options, not
    # whether they're on or off. So, disable cmake's (over-sensitive here)
    # dependency resolution for generated files and just rely on them being
    # present (thanks to pre_generate_files) by turning GEN_FILES off.
    CC=gcc cmake -D GEN_FILES=Off -D CMAKE_BUILD_TYPE:String=Asan .
    tests/scripts/test-ref-configs.pl
}

component_test_no_renegotiation () {
    msg "build: Default + !MBEDTLS_SSL_RENEGOTIATION (ASan build)" # ~ 6 min
    scripts/config.py unset MBEDTLS_SSL_RENEGOTIATION
    CC=gcc cmake -D CMAKE_BUILD_TYPE:String=Asan .
    make

    msg "test: !MBEDTLS_SSL_RENEGOTIATION - main suites (inc. selftests) (ASan build)" # ~ 50s
    make test

    msg "test: !MBEDTLS_SSL_RENEGOTIATION - ssl-opt.sh (ASan build)" # ~ 6 min
    tests/ssl-opt.sh
}

component_test_no_pem_no_fs () {
    msg "build: Default + !MBEDTLS_PEM_PARSE_C + !MBEDTLS_FS_IO (ASan build)"
    scripts/config.py unset MBEDTLS_PEM_PARSE_C
    scripts/config.py unset MBEDTLS_FS_IO
    scripts/config.py unset MBEDTLS_PSA_ITS_FILE_C # requires a filesystem
    scripts/config.py unset MBEDTLS_PSA_CRYPTO_STORAGE_C # requires PSA ITS
    CC=gcc cmake -D CMAKE_BUILD_TYPE:String=Asan .
    make

    msg "test: !MBEDTLS_PEM_PARSE_C !MBEDTLS_FS_IO - main suites (inc. selftests) (ASan build)" # ~ 50s
    make test

    msg "test: !MBEDTLS_PEM_PARSE_C !MBEDTLS_FS_IO - ssl-opt.sh (ASan build)" # ~ 6 min
    tests/ssl-opt.sh
}

component_test_rsa_no_crt () {
    msg "build: Default + RSA_NO_CRT (ASan build)" # ~ 6 min
    scripts/config.py set MBEDTLS_RSA_NO_CRT
    CC=gcc cmake -D CMAKE_BUILD_TYPE:String=Asan .
    make

    msg "test: RSA_NO_CRT - main suites (inc. selftests) (ASan build)" # ~ 50s
    make test

    msg "test: RSA_NO_CRT - RSA-related part of ssl-opt.sh (ASan build)" # ~ 5s
    tests/ssl-opt.sh -f RSA

    msg "test: RSA_NO_CRT - RSA-related part of compat.sh (ASan build)" # ~ 3 min
    tests/compat.sh -t RSA

    msg "test: RSA_NO_CRT - RSA-related part of context-info.sh (ASan build)" # ~ 15 sec
    tests/context-info.sh
}

component_test_no_ctr_drbg_classic () {
    msg "build: Full minus CTR_DRBG, classic crypto in TLS"
    scripts/config.py full
    scripts/config.py unset MBEDTLS_CTR_DRBG_C
    scripts/config.py unset MBEDTLS_USE_PSA_CRYPTO
    scripts/config.py unset MBEDTLS_SSL_PROTO_TLS1_3

    CC=gcc cmake -D CMAKE_BUILD_TYPE:String=Asan .
    make

    msg "test: Full minus CTR_DRBG, classic crypto - main suites"
    make test

    # In this configuration, the TLS test programs use HMAC_DRBG.
    # The SSL tests are slow, so run a small subset, just enough to get
    # confidence that the SSL code copes with HMAC_DRBG.
    msg "test: Full minus CTR_DRBG, classic crypto - ssl-opt.sh (subset)"
    tests/ssl-opt.sh -f 'Default\|SSL async private.*delay=\|tickets enabled on server'

    msg "test: Full minus CTR_DRBG, classic crypto - compat.sh (subset)"
    tests/compat.sh -m tls12 -t 'ECDSA PSK' -V NO -p OpenSSL
}

component_test_no_ctr_drbg_use_psa () {
    msg "build: Full minus CTR_DRBG, PSA crypto in TLS"
    scripts/config.py full
    scripts/config.py unset MBEDTLS_CTR_DRBG_C
    scripts/config.py set MBEDTLS_USE_PSA_CRYPTO

    CC=gcc cmake -D CMAKE_BUILD_TYPE:String=Asan .
    make

    msg "test: Full minus CTR_DRBG, USE_PSA_CRYPTO - main suites"
    make test

    # In this configuration, the TLS test programs use HMAC_DRBG.
    # The SSL tests are slow, so run a small subset, just enough to get
    # confidence that the SSL code copes with HMAC_DRBG.
    msg "test: Full minus CTR_DRBG, USE_PSA_CRYPTO - ssl-opt.sh (subset)"
    tests/ssl-opt.sh -f 'Default\|SSL async private.*delay=\|tickets enabled on server'

    msg "test: Full minus CTR_DRBG, USE_PSA_CRYPTO - compat.sh (subset)"
    tests/compat.sh -m tls12 -t 'ECDSA PSK' -V NO -p OpenSSL
}

component_test_no_hmac_drbg_classic () {
    msg "build: Full minus HMAC_DRBG, classic crypto in TLS"
    scripts/config.py full
    scripts/config.py unset MBEDTLS_HMAC_DRBG_C
    scripts/config.py unset MBEDTLS_ECDSA_DETERMINISTIC # requires HMAC_DRBG
    scripts/config.py unset MBEDTLS_USE_PSA_CRYPTO
    scripts/config.py unset MBEDTLS_SSL_PROTO_TLS1_3

    CC=gcc cmake -D CMAKE_BUILD_TYPE:String=Asan .
    make

    msg "test: Full minus HMAC_DRBG, classic crypto - main suites"
    make test

    # Normally our ECDSA implementation uses deterministic ECDSA. But since
    # HMAC_DRBG is disabled in this configuration, randomized ECDSA is used
    # instead.
    # Test SSL with non-deterministic ECDSA. Only test features that
    # might be affected by how ECDSA signature is performed.
    msg "test: Full minus HMAC_DRBG, classic crypto - ssl-opt.sh (subset)"
    tests/ssl-opt.sh -f 'Default\|SSL async private: sign'

    # To save time, only test one protocol version, since this part of
    # the protocol is identical in (D)TLS up to 1.2.
    msg "test: Full minus HMAC_DRBG, classic crypto - compat.sh (ECDSA)"
    tests/compat.sh -m tls12 -t 'ECDSA'
}

component_test_no_hmac_drbg_use_psa () {
    msg "build: Full minus HMAC_DRBG, PSA crypto in TLS"
    scripts/config.py full
    scripts/config.py unset MBEDTLS_HMAC_DRBG_C
    scripts/config.py unset MBEDTLS_ECDSA_DETERMINISTIC # requires HMAC_DRBG
    scripts/config.py set MBEDTLS_USE_PSA_CRYPTO

    CC=gcc cmake -D CMAKE_BUILD_TYPE:String=Asan .
    make

    msg "test: Full minus HMAC_DRBG, USE_PSA_CRYPTO - main suites"
    make test

    # Normally our ECDSA implementation uses deterministic ECDSA. But since
    # HMAC_DRBG is disabled in this configuration, randomized ECDSA is used
    # instead.
    # Test SSL with non-deterministic ECDSA. Only test features that
    # might be affected by how ECDSA signature is performed.
    msg "test: Full minus HMAC_DRBG, USE_PSA_CRYPTO - ssl-opt.sh (subset)"
    tests/ssl-opt.sh -f 'Default\|SSL async private: sign'

    # To save time, only test one protocol version, since this part of
    # the protocol is identical in (D)TLS up to 1.2.
    msg "test: Full minus HMAC_DRBG, USE_PSA_CRYPTO - compat.sh (ECDSA)"
    tests/compat.sh -m tls12 -t 'ECDSA'
}

component_test_psa_external_rng_no_drbg_classic () {
    msg "build: PSA_CRYPTO_EXTERNAL_RNG minus *_DRBG, classic crypto in TLS"
    scripts/config.py full
    scripts/config.py unset MBEDTLS_USE_PSA_CRYPTO
    scripts/config.py unset MBEDTLS_SSL_PROTO_TLS1_3
    scripts/config.py set MBEDTLS_PSA_CRYPTO_EXTERNAL_RNG
    scripts/config.py unset MBEDTLS_ENTROPY_C
    scripts/config.py unset MBEDTLS_ENTROPY_NV_SEED
    scripts/config.py unset MBEDTLS_PLATFORM_NV_SEED_ALT
    scripts/config.py unset MBEDTLS_CTR_DRBG_C
    scripts/config.py unset MBEDTLS_HMAC_DRBG_C
    scripts/config.py unset MBEDTLS_ECDSA_DETERMINISTIC # requires HMAC_DRBG
    # When MBEDTLS_USE_PSA_CRYPTO is disabled and there is no DRBG,
    # the SSL test programs don't have an RNG and can't work. Explicitly
    # make them use the PSA RNG with -DMBEDTLS_TEST_USE_PSA_CRYPTO_RNG.
    make CFLAGS="$ASAN_CFLAGS -O2 -DMBEDTLS_TEST_USE_PSA_CRYPTO_RNG" LDFLAGS="$ASAN_CFLAGS"

    msg "test: PSA_CRYPTO_EXTERNAL_RNG minus *_DRBG, classic crypto - main suites"
    make test

    msg "test: PSA_CRYPTO_EXTERNAL_RNG minus *_DRBG, classic crypto - ssl-opt.sh (subset)"
    tests/ssl-opt.sh -f 'Default'
}

component_test_psa_external_rng_no_drbg_use_psa () {
    msg "build: PSA_CRYPTO_EXTERNAL_RNG minus *_DRBG, PSA crypto in TLS"
    scripts/config.py full
    scripts/config.py set MBEDTLS_PSA_CRYPTO_EXTERNAL_RNG
    scripts/config.py unset MBEDTLS_ENTROPY_C
    scripts/config.py unset MBEDTLS_ENTROPY_NV_SEED
    scripts/config.py unset MBEDTLS_PLATFORM_NV_SEED_ALT
    scripts/config.py unset MBEDTLS_CTR_DRBG_C
    scripts/config.py unset MBEDTLS_HMAC_DRBG_C
    scripts/config.py unset MBEDTLS_ECDSA_DETERMINISTIC # requires HMAC_DRBG
    make CFLAGS="$ASAN_CFLAGS -O2" LDFLAGS="$ASAN_CFLAGS"

    msg "test: PSA_CRYPTO_EXTERNAL_RNG minus *_DRBG, PSA crypto - main suites"
    make test

    msg "test: PSA_CRYPTO_EXTERNAL_RNG minus *_DRBG, PSA crypto - ssl-opt.sh (subset)"
    tests/ssl-opt.sh -f 'Default\|opaque'
}

component_test_psa_external_rng_use_psa_crypto () {
    msg "build: full + PSA_CRYPTO_EXTERNAL_RNG + USE_PSA_CRYPTO minus CTR_DRBG"
    scripts/config.py full
    scripts/config.py set MBEDTLS_PSA_CRYPTO_EXTERNAL_RNG
    scripts/config.py set MBEDTLS_USE_PSA_CRYPTO
    scripts/config.py unset MBEDTLS_CTR_DRBG_C
    make CFLAGS="$ASAN_CFLAGS -O2" LDFLAGS="$ASAN_CFLAGS"

    msg "test: full + PSA_CRYPTO_EXTERNAL_RNG + USE_PSA_CRYPTO minus CTR_DRBG"
    make test

    msg "test: full + PSA_CRYPTO_EXTERNAL_RNG + USE_PSA_CRYPTO minus CTR_DRBG"
    tests/ssl-opt.sh -f 'Default\|opaque'
}

component_test_psa_inject_entropy () {
    msg "build: full + MBEDTLS_PSA_INJECT_ENTROPY"
    scripts/config.py full
    scripts/config.py set MBEDTLS_PSA_INJECT_ENTROPY
    scripts/config.py set MBEDTLS_ENTROPY_NV_SEED
    scripts/config.py set MBEDTLS_NO_DEFAULT_ENTROPY_SOURCES
    scripts/config.py unset MBEDTLS_PLATFORM_NV_SEED_ALT
    scripts/config.py unset MBEDTLS_PLATFORM_STD_NV_SEED_READ
    scripts/config.py unset MBEDTLS_PLATFORM_STD_NV_SEED_WRITE
    make CFLAGS="$ASAN_CFLAGS '-DMBEDTLS_USER_CONFIG_FILE=\"../tests/configs/user-config-for-test.h\"'" LDFLAGS="$ASAN_CFLAGS"

    msg "test: full + MBEDTLS_PSA_INJECT_ENTROPY"
    make test
}

component_test_sw_inet_pton () {
    msg "build: default plus MBEDTLS_TEST_SW_INET_PTON"

    # MBEDTLS_TEST_HOOKS required for x509_crt_parse_cn_inet_pton
    scripts/config.py set MBEDTLS_TEST_HOOKS
    make CFLAGS="-DMBEDTLS_TEST_SW_INET_PTON"

    msg "test: default plus MBEDTLS_TEST_SW_INET_PTON"
    make test
}

component_test_crypto_full_md_light_only () {
    msg "build: crypto_full with only the light subset of MD"
    scripts/config.py crypto_full
    scripts/config.py unset MBEDTLS_PSA_CRYPTO_CONFIG
    # Disable MD
    scripts/config.py unset MBEDTLS_MD_C
    # Disable direct dependencies of MD_C
    scripts/config.py unset MBEDTLS_HKDF_C
    scripts/config.py unset MBEDTLS_HMAC_DRBG_C
    scripts/config.py unset MBEDTLS_PKCS7_C
    # Disable indirect dependencies of MD_C
    scripts/config.py unset MBEDTLS_ECDSA_DETERMINISTIC # needs HMAC_DRBG
    # Disable things that would auto-enable MD_C
    scripts/config.py unset MBEDTLS_PKCS5_C

    # Note: MD-light is auto-enabled in build_info.h by modules that need it,
    # which we haven't disabled, so no need to explicitly enable it.
    make CFLAGS="$ASAN_CFLAGS" LDFLAGS="$ASAN_CFLAGS"

    # Make sure we don't have the HMAC functions, but the hashing functions
    not grep mbedtls_md_hmac library/md.o
    grep mbedtls_md library/md.o

    msg "test: crypto_full with only the light subset of MD"
    make test
}

component_test_full_no_cipher () {
    msg "build: full minus CIPHER"
    scripts/config.py full
    scripts/config.py unset MBEDTLS_CIPHER_C
    # Don't pull in cipher via PSA mechanisms
    # (currently ignored anyway because we completely disable PSA)
    scripts/config.py unset MBEDTLS_PSA_CRYPTO_CONFIG
    # Direct dependencies
    scripts/config.py unset MBEDTLS_CCM_C
    scripts/config.py unset MBEDTLS_CMAC_C
    scripts/config.py unset MBEDTLS_GCM_C
    scripts/config.py unset MBEDTLS_NIST_KW_C
    scripts/config.py unset MBEDTLS_PKCS12_C
    scripts/config.py unset MBEDTLS_PKCS5_C
    scripts/config.py unset MBEDTLS_PSA_CRYPTO_C
    scripts/config.py unset MBEDTLS_SSL_TLS_C
    scripts/config.py unset MBEDTLS_SSL_TICKET_C
    # Indirect dependencies
    scripts/config.py unset MBEDTLS_SSL_CLI_C
    scripts/config.py unset MBEDTLS_PSA_CRYPTO_SE_C
    scripts/config.py unset MBEDTLS_PSA_CRYPTO_STORAGE_C
    scripts/config.py unset MBEDTLS_SSL_DTLS_ANTI_REPLAY
    scripts/config.py unset MBEDTLS_SSL_DTLS_CONNECTION_ID
    scripts/config.py unset MBEDTLS_SSL_DTLS_CONNECTION_ID_COMPAT
    scripts/config.py unset MBEDTLS_SSL_PROTO_TLS1_3
    scripts/config.py unset MBEDTLS_SSL_SRV_C
    scripts/config.py unset MBEDTLS_USE_PSA_CRYPTO
    scripts/config.py unset MBEDTLS_LMS_C
    scripts/config.py unset MBEDTLS_LMS_PRIVATE
    make

    msg "test: full minus CIPHER"
    make test
}

<<<<<<< HEAD
component_test_crypto_full_no_cipher () {
    msg "build: crypto_full minus CIPHER"
    scripts/config.py crypto_full
    scripts/config.py unset MBEDTLS_CIPHER_C
    # Don't pull in cipher via PSA mechanisms
    # (currently ignored anyway because we completely disable PSA)
    scripts/config.py unset MBEDTLS_PSA_CRYPTO_CONFIG
    # Direct dependencies
    scripts/config.py unset MBEDTLS_CCM_C
    scripts/config.py unset MBEDTLS_CMAC_C
    scripts/config.py unset MBEDTLS_GCM_C
    scripts/config.py unset MBEDTLS_NIST_KW_C
    scripts/config.py unset MBEDTLS_PKCS12_C
    scripts/config.py unset MBEDTLS_PKCS5_C
    scripts/config.py unset MBEDTLS_PSA_CRYPTO_C
    # Indirect dependencies
    scripts/config.py unset MBEDTLS_PSA_CRYPTO_SE_C
    scripts/config.py unset MBEDTLS_PSA_CRYPTO_STORAGE_C
    scripts/config.py unset MBEDTLS_USE_PSA_CRYPTO
    scripts/config.py unset MBEDTLS_LMS_C
    scripts/config.py unset MBEDTLS_LMS_PRIVATE
    make

    msg "test: crypto_full minus CIPHER"
    make test
}

=======
>>>>>>> 294be949
component_test_full_no_bignum () {
    msg "build: full minus bignum"
    scripts/config.py full
    scripts/config.py unset MBEDTLS_BIGNUM_C
    # Direct dependencies of bignum
    scripts/config.py unset MBEDTLS_ECP_C
    scripts/config.py unset MBEDTLS_RSA_C
    scripts/config.py unset MBEDTLS_DHM_C
    # Direct dependencies of ECP
    scripts/config.py unset MBEDTLS_ECDH_C
    scripts/config.py unset MBEDTLS_ECDSA_C
    scripts/config.py unset MBEDTLS_ECJPAKE_C
    scripts/config.py unset MBEDTLS_ECP_RESTARTABLE
    # Disable what auto-enables ECP_LIGHT
    scripts/config.py unset MBEDTLS_PK_PARSE_EC_EXTENDED
    scripts/config.py unset MBEDTLS_PK_PARSE_EC_COMPRESSED
    # Indirect dependencies of ECP
    scripts/config.py unset MBEDTLS_KEY_EXCHANGE_ECDH_ECDSA_ENABLED
    scripts/config.py unset MBEDTLS_KEY_EXCHANGE_ECDH_RSA_ENABLED
    scripts/config.py unset MBEDTLS_KEY_EXCHANGE_ECDHE_PSK_ENABLED
    scripts/config.py unset MBEDTLS_KEY_EXCHANGE_ECDHE_RSA_ENABLED
    scripts/config.py unset MBEDTLS_KEY_EXCHANGE_ECDHE_ECDSA_ENABLED
    scripts/config.py unset MBEDTLS_KEY_EXCHANGE_ECJPAKE_ENABLED
    scripts/config.py unset MBEDTLS_SSL_TLS1_3_KEY_EXCHANGE_MODE_EPHEMERAL_ENABLED
    scripts/config.py unset MBEDTLS_SSL_TLS1_3_KEY_EXCHANGE_MODE_PSK_EPHEMERAL_ENABLED
    # Direct dependencies of DHM
    scripts/config.py unset MBEDTLS_KEY_EXCHANGE_DHE_PSK_ENABLED
    # Direct dependencies of RSA
    scripts/config.py unset MBEDTLS_KEY_EXCHANGE_DHE_RSA_ENABLED
    scripts/config.py unset MBEDTLS_KEY_EXCHANGE_RSA_PSK_ENABLED
    scripts/config.py unset MBEDTLS_KEY_EXCHANGE_RSA_ENABLED
    scripts/config.py unset MBEDTLS_X509_RSASSA_PSS_SUPPORT
    # PK and its dependencies
    scripts/config.py unset MBEDTLS_PK_C
    scripts/config.py unset MBEDTLS_PK_PARSE_C
    scripts/config.py unset MBEDTLS_PK_WRITE_C
    scripts/config.py unset MBEDTLS_X509_USE_C
    scripts/config.py unset MBEDTLS_X509_CRT_PARSE_C
    scripts/config.py unset MBEDTLS_X509_CRL_PARSE_C
    scripts/config.py unset MBEDTLS_X509_CSR_PARSE_C
    scripts/config.py unset MBEDTLS_X509_CREATE_C
    scripts/config.py unset MBEDTLS_X509_CRT_WRITE_C
    scripts/config.py unset MBEDTLS_X509_CSR_WRITE_C
    scripts/config.py unset MBEDTLS_PKCS7_C
    scripts/config.py unset MBEDTLS_SSL_SERVER_NAME_INDICATION
    scripts/config.py unset MBEDTLS_SSL_ASYNC_PRIVATE
    scripts/config.py unset MBEDTLS_X509_TRUSTED_CERTIFICATE_CALLBACK

    make

    msg "test: full minus bignum"
    make test
}

component_test_tls1_2_default_stream_cipher_only () {
    msg "build: default with only stream cipher"

    # Disable AEAD (controlled by the presence of one of GCM_C, CCM_C, CHACHAPOLY_C
    scripts/config.py unset MBEDTLS_GCM_C
    scripts/config.py unset MBEDTLS_CCM_C
    scripts/config.py unset MBEDTLS_CHACHAPOLY_C
    # Disable CBC-legacy (controlled by MBEDTLS_CIPHER_MODE_CBC plus at least one block cipher (AES, ARIA, Camellia, DES))
    scripts/config.py unset MBEDTLS_CIPHER_MODE_CBC
    # Disable CBC-EtM (controlled by the same as CBC-legacy plus MBEDTLS_SSL_ENCRYPT_THEN_MAC)
    scripts/config.py unset MBEDTLS_SSL_ENCRYPT_THEN_MAC
    # Enable stream (currently that's just the NULL pseudo-cipher (controlled by MBEDTLS_CIPHER_NULL_CIPHER))
    scripts/config.py set MBEDTLS_CIPHER_NULL_CIPHER
    # Modules that depend on AEAD
    scripts/config.py unset MBEDTLS_SSL_CONTEXT_SERIALIZATION
    scripts/config.py unset MBEDTLS_SSL_TICKET_C

    make

    msg "test: default with only stream cipher"
    make test

    # Not running ssl-opt.sh because most tests require a non-NULL ciphersuite.
}

component_test_tls1_2_default_stream_cipher_only_use_psa () {
    msg "build: default with only stream cipher use psa"

    scripts/config.py set MBEDTLS_USE_PSA_CRYPTO
    # Disable AEAD (controlled by the presence of one of GCM_C, CCM_C, CHACHAPOLY_C)
    scripts/config.py unset MBEDTLS_GCM_C
    scripts/config.py unset MBEDTLS_CCM_C
    scripts/config.py unset MBEDTLS_CHACHAPOLY_C
    # Disable CBC-legacy (controlled by MBEDTLS_CIPHER_MODE_CBC plus at least one block cipher (AES, ARIA, Camellia, DES))
    scripts/config.py unset MBEDTLS_CIPHER_MODE_CBC
    # Disable CBC-EtM (controlled by the same as CBC-legacy plus MBEDTLS_SSL_ENCRYPT_THEN_MAC)
    scripts/config.py unset MBEDTLS_SSL_ENCRYPT_THEN_MAC
    # Enable stream (currently that's just the NULL pseudo-cipher (controlled by MBEDTLS_CIPHER_NULL_CIPHER))
    scripts/config.py set MBEDTLS_CIPHER_NULL_CIPHER
    # Modules that depend on AEAD
    scripts/config.py unset MBEDTLS_SSL_CONTEXT_SERIALIZATION
    scripts/config.py unset MBEDTLS_SSL_TICKET_C

    make

    msg "test: default with only stream cipher use psa"
    make test

    # Not running ssl-opt.sh because most tests require a non-NULL ciphersuite.
}

component_test_tls1_2_default_cbc_legacy_cipher_only () {
    msg "build: default with only CBC-legacy cipher"

    # Disable AEAD (controlled by the presence of one of GCM_C, CCM_C, CHACHAPOLY_C)
    scripts/config.py unset MBEDTLS_GCM_C
    scripts/config.py unset MBEDTLS_CCM_C
    scripts/config.py unset MBEDTLS_CHACHAPOLY_C
    # Enable CBC-legacy (controlled by MBEDTLS_CIPHER_MODE_CBC plus at least one block cipher (AES, ARIA, Camellia, DES))
    scripts/config.py set MBEDTLS_CIPHER_MODE_CBC
    # Disable CBC-EtM (controlled by the same as CBC-legacy plus MBEDTLS_SSL_ENCRYPT_THEN_MAC)
    scripts/config.py unset MBEDTLS_SSL_ENCRYPT_THEN_MAC
    # Disable stream (currently that's just the NULL pseudo-cipher (controlled by MBEDTLS_CIPHER_NULL_CIPHER))
    scripts/config.py unset MBEDTLS_CIPHER_NULL_CIPHER
    # Modules that depend on AEAD
    scripts/config.py unset MBEDTLS_SSL_CONTEXT_SERIALIZATION
    scripts/config.py unset MBEDTLS_SSL_TICKET_C

    make

    msg "test: default with only CBC-legacy cipher"
    make test

    msg "test: default with only CBC-legacy cipher - ssl-opt.sh (subset)"
    tests/ssl-opt.sh -f "TLS 1.2"
}

component_test_tls1_2_deafult_cbc_legacy_cipher_only_use_psa () {
    msg "build: default with only CBC-legacy cipher use psa"

    scripts/config.py set MBEDTLS_USE_PSA_CRYPTO
    # Disable AEAD (controlled by the presence of one of GCM_C, CCM_C, CHACHAPOLY_C)
    scripts/config.py unset MBEDTLS_GCM_C
    scripts/config.py unset MBEDTLS_CCM_C
    scripts/config.py unset MBEDTLS_CHACHAPOLY_C
    # Enable CBC-legacy (controlled by MBEDTLS_CIPHER_MODE_CBC plus at least one block cipher (AES, ARIA, Camellia, DES))
    scripts/config.py set MBEDTLS_CIPHER_MODE_CBC
    # Disable CBC-EtM (controlled by the same as CBC-legacy plus MBEDTLS_SSL_ENCRYPT_THEN_MAC)
    scripts/config.py unset MBEDTLS_SSL_ENCRYPT_THEN_MAC
    # Disable stream (currently that's just the NULL pseudo-cipher (controlled by MBEDTLS_CIPHER_NULL_CIPHER))
    scripts/config.py unset MBEDTLS_CIPHER_NULL_CIPHER
    # Modules that depend on AEAD
    scripts/config.py unset MBEDTLS_SSL_CONTEXT_SERIALIZATION
    scripts/config.py unset MBEDTLS_SSL_TICKET_C

    make

    msg "test: default with only CBC-legacy cipher use psa"
    make test

    msg "test: default with only CBC-legacy cipher use psa - ssl-opt.sh (subset)"
    tests/ssl-opt.sh -f "TLS 1.2"
}

component_test_tls1_2_default_cbc_legacy_cbc_etm_cipher_only () {
    msg "build: default with only CBC-legacy and CBC-EtM ciphers"

    # Disable AEAD (controlled by the presence of one of GCM_C, CCM_C, CHACHAPOLY_C)
    scripts/config.py unset MBEDTLS_GCM_C
    scripts/config.py unset MBEDTLS_CCM_C
    scripts/config.py unset MBEDTLS_CHACHAPOLY_C
    # Enable CBC-legacy (controlled by MBEDTLS_CIPHER_MODE_CBC plus at least one block cipher (AES, ARIA, Camellia, DES))
    scripts/config.py set MBEDTLS_CIPHER_MODE_CBC
    # Enable CBC-EtM (controlled by the same as CBC-legacy plus MBEDTLS_SSL_ENCRYPT_THEN_MAC)
    scripts/config.py set MBEDTLS_SSL_ENCRYPT_THEN_MAC
    # Disable stream (currently that's just the NULL pseudo-cipher (controlled by MBEDTLS_CIPHER_NULL_CIPHER))
    scripts/config.py unset MBEDTLS_CIPHER_NULL_CIPHER
    # Modules that depend on AEAD
    scripts/config.py unset MBEDTLS_SSL_CONTEXT_SERIALIZATION
    scripts/config.py unset MBEDTLS_SSL_TICKET_C

    make

    msg "test: default with only CBC-legacy and CBC-EtM ciphers"
    make test

    msg "test: default with only CBC-legacy and CBC-EtM ciphers - ssl-opt.sh (subset)"
    tests/ssl-opt.sh -f "TLS 1.2"
}

component_test_tls1_2_default_cbc_legacy_cbc_etm_cipher_only_use_psa () {
    msg "build: default with only CBC-legacy and CBC-EtM ciphers use psa"

    scripts/config.py set MBEDTLS_USE_PSA_CRYPTO
    # Disable AEAD (controlled by the presence of one of GCM_C, CCM_C, CHACHAPOLY_C)
    scripts/config.py unset MBEDTLS_GCM_C
    scripts/config.py unset MBEDTLS_CCM_C
    scripts/config.py unset MBEDTLS_CHACHAPOLY_C
    # Enable CBC-legacy (controlled by MBEDTLS_CIPHER_MODE_CBC plus at least one block cipher (AES, ARIA, Camellia, DES))
    scripts/config.py set MBEDTLS_CIPHER_MODE_CBC
    # Enable CBC-EtM (controlled by the same as CBC-legacy plus MBEDTLS_SSL_ENCRYPT_THEN_MAC)
    scripts/config.py set MBEDTLS_SSL_ENCRYPT_THEN_MAC
    # Disable stream (currently that's just the NULL pseudo-cipher (controlled by MBEDTLS_CIPHER_NULL_CIPHER))
    scripts/config.py unset MBEDTLS_CIPHER_NULL_CIPHER
    # Modules that depend on AEAD
    scripts/config.py unset MBEDTLS_SSL_CONTEXT_SERIALIZATION
    scripts/config.py unset MBEDTLS_SSL_TICKET_C

    make

    msg "test: default with only CBC-legacy and CBC-EtM ciphers use psa"
    make test

    msg "test: default with only CBC-legacy and CBC-EtM ciphers use psa - ssl-opt.sh (subset)"
    tests/ssl-opt.sh -f "TLS 1.2"
}

# We're not aware of any other (open source) implementation of EC J-PAKE in TLS
# that we could use for interop testing. However, we now have sort of two
# implementations ourselves: one using PSA, the other not. At least test that
# these two interoperate with each other.
component_test_tls1_2_ecjpake_compatibility() {
    msg "build: TLS1.2 server+client w/ EC-JPAKE w/o USE_PSA"
    scripts/config.py set MBEDTLS_KEY_EXCHANGE_ECJPAKE_ENABLED
    make -C programs ssl/ssl_server2 ssl/ssl_client2
    cp programs/ssl/ssl_server2 s2_no_use_psa
    cp programs/ssl/ssl_client2 c2_no_use_psa

    msg "build: TLS1.2 server+client w/ EC-JPAKE w/ USE_PSA"
    scripts/config.py set MBEDTLS_USE_PSA_CRYPTO
    make clean
    make -C programs ssl/ssl_server2 ssl/ssl_client2
    make -C programs test/udp_proxy test/query_compile_time_config

    msg "test: server w/o USE_PSA - client w/ USE_PSA, text password"
    P_SRV=../s2_no_use_psa tests/ssl-opt.sh -f "ECJPAKE: working, TLS"
    msg "test: server w/o USE_PSA - client w/ USE_PSA, opaque password"
    P_SRV=../s2_no_use_psa tests/ssl-opt.sh -f "ECJPAKE: opaque password client only, working, TLS"
    msg "test: client w/o USE_PSA - server w/ USE_PSA, text password"
    P_CLI=../c2_no_use_psa tests/ssl-opt.sh -f "ECJPAKE: working, TLS"
    msg "test: client w/o USE_PSA - server w/ USE_PSA, opaque password"
    P_CLI=../c2_no_use_psa tests/ssl-opt.sh -f "ECJPAKE: opaque password server only, working, TLS"

    rm s2_no_use_psa c2_no_use_psa
}

component_test_everest () {
    msg "build: Everest ECDH context (ASan build)" # ~ 6 min
    scripts/config.py set MBEDTLS_ECDH_VARIANT_EVEREST_ENABLED
    CC=clang cmake -D CMAKE_BUILD_TYPE:String=Asan .
    make

    msg "test: Everest ECDH context - main suites (inc. selftests) (ASan build)" # ~ 50s
    make test

    msg "test: Everest ECDH context - ECDH-related part of ssl-opt.sh (ASan build)" # ~ 5s
    tests/ssl-opt.sh -f ECDH

    msg "test: Everest ECDH context - compat.sh with some ECDH ciphersuites (ASan build)" # ~ 3 min
    # Exclude some symmetric ciphers that are redundant here to gain time.
    tests/compat.sh -f ECDH -V NO -e 'ARIA\|CAMELLIA\|CHACHA'
}

component_test_everest_curve25519_only () {
    msg "build: Everest ECDH context, only Curve25519" # ~ 6 min
    scripts/config.py set MBEDTLS_ECDH_VARIANT_EVEREST_ENABLED
    scripts/config.py unset MBEDTLS_ECDSA_C
    scripts/config.py unset MBEDTLS_KEY_EXCHANGE_ECDH_ECDSA_ENABLED
    scripts/config.py unset MBEDTLS_KEY_EXCHANGE_ECDHE_ECDSA_ENABLED
    scripts/config.py unset MBEDTLS_ECJPAKE_C
    # Disable all curves
    scripts/config.py unset-all "MBEDTLS_ECP_DP_[0-9A-Z_a-z]*_ENABLED"
    scripts/config.py set MBEDTLS_ECP_DP_CURVE25519_ENABLED

    make CFLAGS="$ASAN_CFLAGS -O2" LDFLAGS="$ASAN_CFLAGS"

    msg "test: Everest ECDH context, only Curve25519" # ~ 50s
    make test
}

component_test_small_ssl_out_content_len () {
    msg "build: small SSL_OUT_CONTENT_LEN (ASan build)"
    scripts/config.py set MBEDTLS_SSL_IN_CONTENT_LEN 16384
    scripts/config.py set MBEDTLS_SSL_OUT_CONTENT_LEN 4096
    CC=gcc cmake -D CMAKE_BUILD_TYPE:String=Asan .
    make

    msg "test: small SSL_OUT_CONTENT_LEN - ssl-opt.sh MFL and large packet tests"
    tests/ssl-opt.sh -f "Max fragment\|Large packet"
}

component_test_small_ssl_in_content_len () {
    msg "build: small SSL_IN_CONTENT_LEN (ASan build)"
    scripts/config.py set MBEDTLS_SSL_IN_CONTENT_LEN 4096
    scripts/config.py set MBEDTLS_SSL_OUT_CONTENT_LEN 16384
    CC=gcc cmake -D CMAKE_BUILD_TYPE:String=Asan .
    make

    msg "test: small SSL_IN_CONTENT_LEN - ssl-opt.sh MFL tests"
    tests/ssl-opt.sh -f "Max fragment"
}

component_test_small_ssl_dtls_max_buffering () {
    msg "build: small MBEDTLS_SSL_DTLS_MAX_BUFFERING #0"
    scripts/config.py set MBEDTLS_SSL_DTLS_MAX_BUFFERING 1000
    CC=gcc cmake -D CMAKE_BUILD_TYPE:String=Asan .
    make

    msg "test: small MBEDTLS_SSL_DTLS_MAX_BUFFERING #0 - ssl-opt.sh specific reordering test"
    tests/ssl-opt.sh -f "DTLS reordering: Buffer out-of-order hs msg before reassembling next, free buffered msg"
}

component_test_small_mbedtls_ssl_dtls_max_buffering () {
    msg "build: small MBEDTLS_SSL_DTLS_MAX_BUFFERING #1"
    scripts/config.py set MBEDTLS_SSL_DTLS_MAX_BUFFERING 190
    CC=gcc cmake -D CMAKE_BUILD_TYPE:String=Asan .
    make

    msg "test: small MBEDTLS_SSL_DTLS_MAX_BUFFERING #1 - ssl-opt.sh specific reordering test"
    tests/ssl-opt.sh -f "DTLS reordering: Buffer encrypted Finished message, drop for fragmented NewSessionTicket"
}

component_test_psa_collect_statuses () {
  msg "build+test: psa_collect_statuses" # ~30s
  scripts/config.py full
  tests/scripts/psa_collect_statuses.py
  # Check that psa_crypto_init() succeeded at least once
  grep -q '^0:psa_crypto_init:' tests/statuses.log
  rm -f tests/statuses.log
}

component_test_full_cmake_clang () {
    msg "build: cmake, full config, clang" # ~ 50s
    scripts/config.py full
    CC=clang CXX=clang cmake -D CMAKE_BUILD_TYPE:String=Release -D ENABLE_TESTING=On -D TEST_CPP=1 .
    make

    msg "test: main suites (full config, clang)" # ~ 5s
    make test

    msg "test: cpp_dummy_build (full config, clang)" # ~ 1s
    programs/test/cpp_dummy_build

    msg "test: psa_constant_names (full config, clang)" # ~ 1s
    tests/scripts/test_psa_constant_names.py

    msg "test: ssl-opt.sh default, ECJPAKE, SSL async (full config)" # ~ 1s
    tests/ssl-opt.sh -f 'Default\|ECJPAKE\|SSL async private'

    msg "test: compat.sh NULL (full config)" # ~ 2 min
    env OPENSSL="$OPENSSL_LEGACY" GNUTLS_CLI="$GNUTLS_LEGACY_CLI" GNUTLS_SERV="$GNUTLS_LEGACY_SERV" tests/compat.sh -e '^$' -f 'NULL'

    msg "test: compat.sh ARIA + ChachaPoly"
    env OPENSSL="$OPENSSL_NEXT" tests/compat.sh -e '^$' -f 'ARIA\|CHACHA'
}

skip_suites_without_constant_flow () {
    # Skip the test suites that don't have any constant-flow annotations.
    # This will need to be adjusted if we ever start declaring things as
    # secret from macros or functions inside tests/include or tests/src.
    SKIP_TEST_SUITES=$(
        git -C tests/suites grep -L TEST_CF_ 'test_suite_*.function' |
            sed 's/test_suite_//; s/\.function$//' |
            tr '\n' ,)
    export SKIP_TEST_SUITES
}

component_test_memsan_constant_flow () {
    # This tests both (1) accesses to undefined memory, and (2) branches or
    # memory access depending on secret values. To distinguish between those:
    # - unset MBEDTLS_TEST_CONSTANT_FLOW_MEMSAN - does the failure persist?
    # - or alternatively, change the build type to MemSanDbg, which enables
    # origin tracking and nicer stack traces (which are useful for debugging
    # anyway), and check if the origin was TEST_CF_SECRET() or something else.
    msg "build: cmake MSan (clang), full config minus MBEDTLS_USE_PSA_CRYPTO with constant flow testing"
    scripts/config.py full
    scripts/config.py set MBEDTLS_TEST_CONSTANT_FLOW_MEMSAN
    scripts/config.py unset MBEDTLS_USE_PSA_CRYPTO
    scripts/config.py unset MBEDTLS_AESNI_C # memsan doesn't grok asm
    CC=clang cmake -D CMAKE_BUILD_TYPE:String=MemSan .
    make

    msg "test: main suites (full minus MBEDTLS_USE_PSA_CRYPTO, Msan + constant flow)"
    make test
}

component_test_memsan_constant_flow_psa () {
    # This tests both (1) accesses to undefined memory, and (2) branches or
    # memory access depending on secret values. To distinguish between those:
    # - unset MBEDTLS_TEST_CONSTANT_FLOW_MEMSAN - does the failure persist?
    # - or alternatively, change the build type to MemSanDbg, which enables
    # origin tracking and nicer stack traces (which are useful for debugging
    # anyway), and check if the origin was TEST_CF_SECRET() or something else.
    msg "build: cmake MSan (clang), full config with constant flow testing"
    scripts/config.py full
    scripts/config.py set MBEDTLS_TEST_CONSTANT_FLOW_MEMSAN
    scripts/config.py unset MBEDTLS_AESNI_C # memsan doesn't grok asm
    CC=clang cmake -D CMAKE_BUILD_TYPE:String=MemSan .
    make

    msg "test: main suites (Msan + constant flow)"
    make test
}

component_test_valgrind_constant_flow () {
    # This tests both (1) everything that valgrind's memcheck usually checks
    # (heap buffer overflows, use of uninitialized memory, use-after-free,
    # etc.) and (2) branches or memory access depending on secret values,
    # which will be reported as uninitialized memory. To distinguish between
    # secret and actually uninitialized:
    # - unset MBEDTLS_TEST_CONSTANT_FLOW_VALGRIND - does the failure persist?
    # - or alternatively, build with debug info and manually run the offending
    # test suite with valgrind --track-origins=yes, then check if the origin
    # was TEST_CF_SECRET() or something else.
    msg "build: cmake release GCC, full config minus MBEDTLS_USE_PSA_CRYPTO with constant flow testing"
    scripts/config.py full
    scripts/config.py set MBEDTLS_TEST_CONSTANT_FLOW_VALGRIND
    scripts/config.py unset MBEDTLS_USE_PSA_CRYPTO
    skip_suites_without_constant_flow
    cmake -D CMAKE_BUILD_TYPE:String=Release .
    make

    # this only shows a summary of the results (how many of each type)
    # details are left in Testing/<date>/DynamicAnalysis.xml
    msg "test: some suites (full minus MBEDTLS_USE_PSA_CRYPTO, valgrind + constant flow)"
    make memcheck
}

component_test_valgrind_constant_flow_psa () {
    # This tests both (1) everything that valgrind's memcheck usually checks
    # (heap buffer overflows, use of uninitialized memory, use-after-free,
    # etc.) and (2) branches or memory access depending on secret values,
    # which will be reported as uninitialized memory. To distinguish between
    # secret and actually uninitialized:
    # - unset MBEDTLS_TEST_CONSTANT_FLOW_VALGRIND - does the failure persist?
    # - or alternatively, build with debug info and manually run the offending
    # test suite with valgrind --track-origins=yes, then check if the origin
    # was TEST_CF_SECRET() or something else.
    msg "build: cmake release GCC, full config with constant flow testing"
    scripts/config.py full
    scripts/config.py set MBEDTLS_TEST_CONSTANT_FLOW_VALGRIND
    skip_suites_without_constant_flow
    cmake -D CMAKE_BUILD_TYPE:String=Release .
    make

    # this only shows a summary of the results (how many of each type)
    # details are left in Testing/<date>/DynamicAnalysis.xml
    msg "test: some suites (valgrind + constant flow)"
    make memcheck
}

component_test_default_no_deprecated () {
    # Test that removing the deprecated features from the default
    # configuration leaves something consistent.
    msg "build: make, default + MBEDTLS_DEPRECATED_REMOVED" # ~ 30s
    scripts/config.py set MBEDTLS_DEPRECATED_REMOVED
    make CC=gcc CFLAGS='-O -Werror -Wall -Wextra'

    msg "test: make, default + MBEDTLS_DEPRECATED_REMOVED" # ~ 5s
    make test
}

component_test_full_no_deprecated () {
    msg "build: make, full_no_deprecated config" # ~ 30s
    scripts/config.py full_no_deprecated
    make CC=gcc CFLAGS='-O -Werror -Wall -Wextra'

    msg "test: make, full_no_deprecated config" # ~ 5s
    make test

    msg "test: ensure that X509 has no direct dependency on BIGNUM_C"
    not grep mbedtls_mpi library/libmbedx509.a
}

component_test_full_no_deprecated_deprecated_warning () {
    # Test that there is nothing deprecated in "full_no_deprecated".
    # A deprecated feature would trigger a warning (made fatal) from
    # MBEDTLS_DEPRECATED_WARNING.
    msg "build: make, full_no_deprecated config, MBEDTLS_DEPRECATED_WARNING" # ~ 30s
    scripts/config.py full_no_deprecated
    scripts/config.py unset MBEDTLS_DEPRECATED_REMOVED
    scripts/config.py set MBEDTLS_DEPRECATED_WARNING
    make CC=gcc CFLAGS='-O -Werror -Wall -Wextra'

    msg "test: make, full_no_deprecated config, MBEDTLS_DEPRECATED_WARNING" # ~ 5s
    make test
}

component_test_full_deprecated_warning () {
    # Test that when MBEDTLS_DEPRECATED_WARNING is enabled, the build passes
    # with only certain whitelisted types of warnings.
    msg "build: make, full config + MBEDTLS_DEPRECATED_WARNING, expect warnings" # ~ 30s
    scripts/config.py full
    scripts/config.py set MBEDTLS_DEPRECATED_WARNING
    # Expect warnings from '#warning' directives in check_config.h.
    make CC=gcc CFLAGS='-O -Werror -Wall -Wextra -Wno-error=cpp' lib programs

    msg "build: make tests, full config + MBEDTLS_DEPRECATED_WARNING, expect warnings" # ~ 30s
    # Set MBEDTLS_TEST_DEPRECATED to enable tests for deprecated features.
    # By default those are disabled when MBEDTLS_DEPRECATED_WARNING is set.
    # Expect warnings from '#warning' directives in check_config.h and
    # from the use of deprecated functions in test suites.
    make CC=gcc CFLAGS='-O -Werror -Wall -Wextra -Wno-error=deprecated-declarations -Wno-error=cpp -DMBEDTLS_TEST_DEPRECATED' tests

    msg "test: full config + MBEDTLS_TEST_DEPRECATED" # ~ 30s
    make test
}

# Check that the specified libraries exist and are empty.
are_empty_libraries () {
  nm "$@" >/dev/null 2>/dev/null
  ! nm "$@" 2>/dev/null | grep -v ':$' | grep .
}

component_build_crypto_default () {
  msg "build: make, crypto only"
  scripts/config.py crypto
  make CFLAGS='-O1 -Werror'
  are_empty_libraries library/libmbedx509.* library/libmbedtls.*
}

component_build_crypto_full () {
  msg "build: make, crypto only, full config"
  scripts/config.py crypto_full
  make CFLAGS='-O1 -Werror'
  are_empty_libraries library/libmbedx509.* library/libmbedtls.*
}

component_test_crypto_for_psa_service () {
  msg "build: make, config for PSA crypto service"
  scripts/config.py crypto
  scripts/config.py set MBEDTLS_PSA_CRYPTO_KEY_ID_ENCODES_OWNER
  # Disable things that are not needed for just cryptography, to
  # reach a configuration that would be typical for a PSA cryptography
  # service providing all implemented PSA algorithms.
  # System stuff
  scripts/config.py unset MBEDTLS_ERROR_C
  scripts/config.py unset MBEDTLS_TIMING_C
  scripts/config.py unset MBEDTLS_VERSION_FEATURES
  # Crypto stuff with no PSA interface
  scripts/config.py unset MBEDTLS_BASE64_C
  # Keep MBEDTLS_CIPHER_C because psa_crypto_cipher, CCM and GCM need it.
  scripts/config.py unset MBEDTLS_HKDF_C # PSA's HKDF is independent
  # Keep MBEDTLS_MD_C because deterministic ECDSA needs it for HMAC_DRBG.
  scripts/config.py unset MBEDTLS_NIST_KW_C
  scripts/config.py unset MBEDTLS_PEM_PARSE_C
  scripts/config.py unset MBEDTLS_PEM_WRITE_C
  scripts/config.py unset MBEDTLS_PKCS12_C
  scripts/config.py unset MBEDTLS_PKCS5_C
  # MBEDTLS_PK_PARSE_C and MBEDTLS_PK_WRITE_C are actually currently needed
  # in PSA code to work with RSA keys. We don't require users to set those:
  # they will be reenabled in build_info.h.
  scripts/config.py unset MBEDTLS_PK_C
  scripts/config.py unset MBEDTLS_PK_PARSE_C
  scripts/config.py unset MBEDTLS_PK_WRITE_C
  make CFLAGS='-O1 -Werror' all test
  are_empty_libraries library/libmbedx509.* library/libmbedtls.*
}

component_build_crypto_baremetal () {
  msg "build: make, crypto only, baremetal config"
  scripts/config.py crypto_baremetal
  make CFLAGS="-O1 -Werror -I$PWD/tests/include/baremetal-override/"
  are_empty_libraries library/libmbedx509.* library/libmbedtls.*
}
support_build_crypto_baremetal () {
    support_build_baremetal "$@"
}

component_build_baremetal () {
  msg "build: make, baremetal config"
  scripts/config.py baremetal
  make CFLAGS="-O1 -Werror -I$PWD/tests/include/baremetal-override/"
}
support_build_baremetal () {
    # Older Glibc versions include time.h from other headers such as stdlib.h,
    # which makes the no-time.h-in-baremetal check fail. Ubuntu 16.04 has this
    # problem, Ubuntu 18.04 is ok.
    ! grep -q -F time.h /usr/include/x86_64-linux-gnu/sys/types.h
}

# depends.py family of tests
component_test_depends_py_cipher_id () {
    msg "test/build: depends.py cipher_id (gcc)"
    tests/scripts/depends.py cipher_id --unset-use-psa
}

component_test_depends_py_cipher_chaining () {
    msg "test/build: depends.py cipher_chaining (gcc)"
    tests/scripts/depends.py cipher_chaining --unset-use-psa
}

component_test_depends_py_cipher_padding () {
    msg "test/build: depends.py cipher_padding (gcc)"
    tests/scripts/depends.py cipher_padding --unset-use-psa
}

component_test_depends_py_curves () {
    msg "test/build: depends.py curves (gcc)"
    tests/scripts/depends.py curves --unset-use-psa
}

component_test_depends_py_hashes () {
    msg "test/build: depends.py hashes (gcc)"
    tests/scripts/depends.py hashes --unset-use-psa
}

component_test_depends_py_kex () {
    msg "test/build: depends.py kex (gcc)"
    tests/scripts/depends.py kex --unset-use-psa
}

component_test_depends_py_pkalgs () {
    msg "test/build: depends.py pkalgs (gcc)"
    tests/scripts/depends.py pkalgs --unset-use-psa
}

# PSA equivalents of the depends.py tests
component_test_depends_py_cipher_id_psa () {
    msg "test/build: depends.py cipher_id (gcc) with MBEDTLS_USE_PSA_CRYPTO defined"
    tests/scripts/depends.py cipher_id
}

component_test_depends_py_cipher_chaining_psa () {
    msg "test/build: depends.py cipher_chaining (gcc) with MBEDTLS_USE_PSA_CRYPTO defined"
    tests/scripts/depends.py cipher_chaining
}

component_test_depends_py_cipher_padding_psa () {
    msg "test/build: depends.py cipher_padding (gcc) with MBEDTLS_USE_PSA_CRYPTO defined"
    tests/scripts/depends.py cipher_padding
}

component_test_depends_py_curves_psa () {
    msg "test/build: depends.py curves (gcc) with MBEDTLS_USE_PSA_CRYPTO defined"
    tests/scripts/depends.py curves
}

component_test_depends_py_hashes_psa () {
    msg "test/build: depends.py hashes (gcc) with MBEDTLS_USE_PSA_CRYPTO defined"
    tests/scripts/depends.py hashes
}

component_test_depends_py_kex_psa () {
    msg "test/build: depends.py kex (gcc) with MBEDTLS_USE_PSA_CRYPTO defined"
    tests/scripts/depends.py kex
}

component_test_depends_py_pkalgs_psa () {
    msg "test/build: depends.py pkalgs (gcc) with MBEDTLS_USE_PSA_CRYPTO defined"
    tests/scripts/depends.py pkalgs
}

component_build_no_pk_rsa_alt_support () {
    msg "build: !MBEDTLS_PK_RSA_ALT_SUPPORT" # ~30s

    scripts/config.py full
    scripts/config.py unset MBEDTLS_PK_RSA_ALT_SUPPORT
    scripts/config.py set MBEDTLS_RSA_C
    scripts/config.py set MBEDTLS_X509_CRT_WRITE_C

    # Only compile - this is primarily to test for compile issues
    make CC=gcc CFLAGS='-Werror -Wall -Wextra -I../tests/include/alt-dummy'
}

component_build_module_alt () {
    msg "build: MBEDTLS_XXX_ALT" # ~30s
    scripts/config.py full

    # Disable options that are incompatible with some ALT implementations:
    # aesni.c and padlock.c reference mbedtls_aes_context fields directly.
    scripts/config.py unset MBEDTLS_AESNI_C
    scripts/config.py unset MBEDTLS_PADLOCK_C
    scripts/config.py unset MBEDTLS_AESCE_C
    # MBEDTLS_ECP_RESTARTABLE is documented as incompatible.
    scripts/config.py unset MBEDTLS_ECP_RESTARTABLE
    # You can only have one threading implementation: alt or pthread, not both.
    scripts/config.py unset MBEDTLS_THREADING_PTHREAD
    # The SpecifiedECDomain parsing code accesses mbedtls_ecp_group fields
    # directly and assumes the implementation works with partial groups.
    scripts/config.py unset MBEDTLS_PK_PARSE_EC_EXTENDED
    # MBEDTLS_SHA256_*ALT can't be used with MBEDTLS_SHA256_USE_A64_CRYPTO_*
    scripts/config.py unset MBEDTLS_SHA256_USE_A64_CRYPTO_IF_PRESENT
    scripts/config.py unset MBEDTLS_SHA256_USE_A64_CRYPTO_ONLY
    # MBEDTLS_SHA512_*ALT can't be used with MBEDTLS_SHA512_USE_A64_CRYPTO_*
    scripts/config.py unset MBEDTLS_SHA512_USE_A64_CRYPTO_IF_PRESENT
    scripts/config.py unset MBEDTLS_SHA512_USE_A64_CRYPTO_ONLY

    # Enable all MBEDTLS_XXX_ALT for whole modules. Do not enable
    # MBEDTLS_XXX_YYY_ALT which are for single functions.
    scripts/config.py set-all 'MBEDTLS_([A-Z0-9]*|NIST_KW)_ALT'
    scripts/config.py unset MBEDTLS_DHM_ALT #incompatible with MBEDTLS_DEBUG_C

    # We can only compile, not link, since we don't have any implementations
    # suitable for testing with the dummy alt headers.
    make CC=gcc CFLAGS='-Werror -Wall -Wextra -I../tests/include/alt-dummy' lib
}

component_build_dhm_alt () {
    msg "build: MBEDTLS_DHM_ALT" # ~30s
    scripts/config.py full
    scripts/config.py set MBEDTLS_DHM_ALT
    # debug.c currently references mbedtls_dhm_context fields directly.
    scripts/config.py unset MBEDTLS_DEBUG_C
    # We can only compile, not link, since we don't have any implementations
    # suitable for testing with the dummy alt headers.
    make CC=gcc CFLAGS='-Werror -Wall -Wextra -I../tests/include/alt-dummy' lib
}

component_test_no_use_psa_crypto_full_cmake_asan() {
    # full minus MBEDTLS_USE_PSA_CRYPTO: run the same set of tests as basic-build-test.sh
    msg "build: cmake, full config minus MBEDTLS_USE_PSA_CRYPTO, ASan"
    scripts/config.py full
    scripts/config.py unset MBEDTLS_PSA_CRYPTO_C
    scripts/config.py unset MBEDTLS_USE_PSA_CRYPTO
    scripts/config.py unset MBEDTLS_SSL_PROTO_TLS1_3
    scripts/config.py unset MBEDTLS_PSA_ITS_FILE_C
    scripts/config.py unset MBEDTLS_PSA_CRYPTO_SE_C
    scripts/config.py unset MBEDTLS_PSA_CRYPTO_STORAGE_C
    scripts/config.py unset MBEDTLS_LMS_C
    scripts/config.py unset MBEDTLS_LMS_PRIVATE
    CC=gcc cmake -D CMAKE_BUILD_TYPE:String=Asan .
    make

    msg "test: main suites (full minus MBEDTLS_USE_PSA_CRYPTO)"
    make test

    # Note: ssl-opt.sh has some test cases that depend on
    # MBEDTLS_ECP_RESTARTABLE && !MBEDTLS_USE_PSA_CRYPTO
    # This is the only component where those tests are not skipped.
    msg "test: ssl-opt.sh (full minus MBEDTLS_USE_PSA_CRYPTO)"
    tests/ssl-opt.sh

    msg "test: compat.sh default (full minus MBEDTLS_USE_PSA_CRYPTO)"
    tests/compat.sh

    msg "test: compat.sh NULL (full minus MBEDTLS_USE_PSA_CRYPTO)"
    env OPENSSL="$OPENSSL_LEGACY" GNUTLS_CLI="$GNUTLS_LEGACY_CLI" GNUTLS_SERV="$GNUTLS_LEGACY_SERV" tests/compat.sh -f 'NULL'

    msg "test: compat.sh ARIA + ChachaPoly (full minus MBEDTLS_USE_PSA_CRYPTO)"
    env OPENSSL="$OPENSSL_NEXT" tests/compat.sh -e '^$' -f 'ARIA\|CHACHA'
}

component_test_psa_crypto_config_accel_ecdsa () {
    msg "build: MBEDTLS_PSA_CRYPTO_CONFIG with accelerated ECDSA"

    # Algorithms and key types to accelerate
    loc_accel_list="ALG_ECDSA ALG_DETERMINISTIC_ECDSA \
                    KEY_TYPE_ECC_KEY_PAIR_BASIC \
                    KEY_TYPE_ECC_KEY_PAIR_IMPORT \
                    KEY_TYPE_ECC_KEY_PAIR_EXPORT \
                    KEY_TYPE_ECC_KEY_PAIR_GENERATE \
                    KEY_TYPE_ECC_PUBLIC_KEY"

    # Configure
    # ---------

    # Start from default config (no USE_PSA) + TLS 1.3
    helper_libtestdriver1_adjust_config "default"
    scripts/config.py set MBEDTLS_SSL_PROTO_TLS1_3

    # Disable the module that's accelerated
    scripts/config.py unset MBEDTLS_ECDSA_C

    # Disable things that depend on it
    scripts/config.py unset MBEDTLS_KEY_EXCHANGE_ECDHE_ECDSA_ENABLED
    scripts/config.py unset MBEDTLS_KEY_EXCHANGE_ECDH_ECDSA_ENABLED

    # Build
    # -----

    # These hashes are needed for some ECDSA signature tests.
    loc_extra_list="ALG_SHA_224 ALG_SHA_256 ALG_SHA_384 ALG_SHA_512"

    helper_libtestdriver1_make_drivers "$loc_accel_list" "$loc_extra_list"

    helper_libtestdriver1_make_main "$loc_accel_list"

    # Make sure this was not re-enabled by accident (additive config)
    not grep mbedtls_ecdsa_ library/ecdsa.o

    # Run the tests
    # -------------

    msg "test: MBEDTLS_PSA_CRYPTO_CONFIG with accelerated ECDSA"
    make test
}

component_test_psa_crypto_config_accel_ecdh () {
    msg "build: MBEDTLS_PSA_CRYPTO_CONFIG with accelerated ECDH"

    # Algorithms and key types to accelerate
    loc_accel_list="ALG_ECDH \
                    KEY_TYPE_ECC_KEY_PAIR_BASIC \
                    KEY_TYPE_ECC_KEY_PAIR_IMPORT \
                    KEY_TYPE_ECC_KEY_PAIR_EXPORT \
                    KEY_TYPE_ECC_KEY_PAIR_GENERATE \
                    KEY_TYPE_ECC_PUBLIC_KEY"

    # Configure
    # ---------

    # Start from default config (no TLS 1.3, no USE_PSA)
    helper_libtestdriver1_adjust_config "default"

    # Disable the module that's accelerated
    scripts/config.py unset MBEDTLS_ECDH_C

    # Disable things that depend on it
    scripts/config.py unset MBEDTLS_KEY_EXCHANGE_ECDH_RSA_ENABLED
    scripts/config.py unset MBEDTLS_KEY_EXCHANGE_ECDH_ECDSA_ENABLED
    scripts/config.py unset MBEDTLS_KEY_EXCHANGE_ECDHE_ECDSA_ENABLED
    scripts/config.py unset MBEDTLS_KEY_EXCHANGE_ECDHE_RSA_ENABLED
    scripts/config.py unset MBEDTLS_KEY_EXCHANGE_ECDHE_PSK_ENABLED

    # Build
    # -----

    helper_libtestdriver1_make_drivers "$loc_accel_list"

    helper_libtestdriver1_make_main "$loc_accel_list"

    # Make sure this was not re-enabled by accident (additive config)
    not grep mbedtls_ecdh_ library/ecdh.o

    # Run the tests
    # -------------

    msg "test: MBEDTLS_PSA_CRYPTO_CONFIG with accelerated ECDH"
    make test
}

component_test_psa_crypto_config_accel_ffdh () {
    msg "build: full with accelerated FFDH"

    # Algorithms and key types to accelerate
    loc_accel_list="ALG_FFDH \
                    KEY_TYPE_DH_KEY_PAIR_BASIC \
                    KEY_TYPE_DH_KEY_PAIR_IMPORT \
                    KEY_TYPE_DH_KEY_PAIR_EXPORT \
                    KEY_TYPE_DH_KEY_PAIR_GENERATE \
                    KEY_TYPE_DH_PUBLIC_KEY"

    # Configure
    # ---------

    # start with full (USE_PSA and TLS 1.3)
    helper_libtestdriver1_adjust_config "full"

    # Disable the module that's accelerated
    scripts/config.py unset MBEDTLS_DHM_C

    # Disable things that depend on it
    scripts/config.py unset MBEDTLS_KEY_EXCHANGE_DHE_PSK_ENABLED
    scripts/config.py unset MBEDTLS_KEY_EXCHANGE_DHE_RSA_ENABLED

    # Build
    # -----

    helper_libtestdriver1_make_drivers "$loc_accel_list"

    helper_libtestdriver1_make_main "$loc_accel_list"

    # Make sure this was not re-enabled by accident (additive config)
    not grep mbedtls_dhm_ library/dhm.o

    # Run the tests
    # -------------

    msg "test: full with accelerated FFDH"
    make test

    msg "ssl-opt: full with accelerated FFDH alg"
    tests/ssl-opt.sh -f "ffdh"
}

component_test_psa_crypto_config_reference_ffdh () {
    msg "build: full with non-accelerated FFDH"

    # Start with full (USE_PSA and TLS 1.3)
    helper_libtestdriver1_adjust_config "full"

    # Disable things that are not supported
    scripts/config.py unset MBEDTLS_KEY_EXCHANGE_DHE_PSK_ENABLED
    scripts/config.py unset MBEDTLS_KEY_EXCHANGE_DHE_RSA_ENABLED
    make

    msg "test suites: full with non-accelerated FFDH alg"
    make test

    msg "ssl-opt: full with non-accelerated FFDH alg"
    tests/ssl-opt.sh -f "ffdh"
}

component_test_psa_crypto_config_accel_pake() {
    msg "build: full with accelerated PAKE"

    loc_accel_list="ALG_JPAKE"

    # Configure
    # ---------

    helper_libtestdriver1_adjust_config "full"

    # Make built-in fallback not available
    scripts/config.py unset MBEDTLS_ECJPAKE_C
    scripts/config.py unset MBEDTLS_KEY_EXCHANGE_ECJPAKE_ENABLED

    # Build
    # -----

    helper_libtestdriver1_make_drivers "$loc_accel_list"

    helper_libtestdriver1_make_main "$loc_accel_list"

    # Make sure this was not re-enabled by accident (additive config)
    not grep mbedtls_ecjpake_init library/ecjpake.o

    # Run the tests
    # -------------

    msg "test: full with accelerated PAKE"
    make test
}

# Auxiliary function to build config for all EC based algorithms (EC-JPAKE,
# ECDH, ECDSA) with and without drivers.
# The input parameter is a boolean value which indicates:
# - 0 keep built-in EC algs,
# - 1 exclude built-in EC algs (driver only).
#
# This is used by the two following components to ensure they always use the
# same config, except for the use of driver or built-in EC algorithms:
# - component_test_psa_crypto_config_accel_ecc_ecp_light_only;
# - component_test_psa_crypto_config_reference_ecc_ecp_light_only.
# This supports comparing their test coverage with analyze_outcomes.py.
config_psa_crypto_config_ecp_light_only () {
    DRIVER_ONLY="$1"
    # start with config full for maximum coverage (also enables USE_PSA)
    helper_libtestdriver1_adjust_config "full"
    if [ "$DRIVER_ONLY" -eq 1 ]; then
        # Disable modules that are accelerated
        scripts/config.py unset MBEDTLS_ECDSA_C
        scripts/config.py unset MBEDTLS_ECDH_C
        scripts/config.py unset MBEDTLS_ECJPAKE_C
        scripts/config.py unset MBEDTLS_ECP_C
    fi

    # Restartable feature is not yet supported by PSA. Once it will in
    # the future, the following line could be removed (see issues
    # 6061, 6332 and following ones)
    scripts/config.py unset MBEDTLS_ECP_RESTARTABLE
}

# Keep in sync with component_test_psa_crypto_config_reference_ecc_ecp_light_only
component_test_psa_crypto_config_accel_ecc_ecp_light_only () {
    msg "build: full with accelerated EC algs"

    # Algorithms and key types to accelerate
    loc_accel_list="ALG_ECDSA ALG_DETERMINISTIC_ECDSA \
                    ALG_ECDH \
                    ALG_JPAKE \
                    KEY_TYPE_ECC_KEY_PAIR_BASIC \
                    KEY_TYPE_ECC_KEY_PAIR_IMPORT \
                    KEY_TYPE_ECC_KEY_PAIR_EXPORT \
                    KEY_TYPE_ECC_KEY_PAIR_GENERATE \
                    KEY_TYPE_ECC_PUBLIC_KEY"

    # Configure
    # ---------

    # Use the same config as reference, only without built-in EC algs
    config_psa_crypto_config_ecp_light_only 1

    # Build
    # -----

    # These hashes are needed for some ECDSA signature tests.
    loc_extra_list="ALG_SHA_1 ALG_SHA_224 ALG_SHA_256 ALG_SHA_384 ALG_SHA_512"
    helper_libtestdriver1_make_drivers "$loc_accel_list" "$loc_extra_list"

    helper_libtestdriver1_make_main "$loc_accel_list"

    # Make sure any built-in EC alg was not re-enabled by accident (additive config)
    not grep mbedtls_ecdsa_ library/ecdsa.o
    not grep mbedtls_ecdh_ library/ecdh.o
    not grep mbedtls_ecjpake_ library/ecjpake.o
    not grep mbedtls_ecp_mul library/ecp.o

    # Run the tests
    # -------------

    msg "test suites: full with accelerated EC algs"
    make test

    msg "ssl-opt: full with accelerated EC algs"
    tests/ssl-opt.sh
}

# Keep in sync with component_test_psa_crypto_config_accel_ecc_ecp_light_only
component_test_psa_crypto_config_reference_ecc_ecp_light_only () {
    msg "build: MBEDTLS_PSA_CRYPTO_CONFIG with non-accelerated EC algs"

    config_psa_crypto_config_ecp_light_only 0

    make

    msg "test suites: full with non-accelerated EC algs"
    make test

    msg "ssl-opt: full with non-accelerated EC algs"
    tests/ssl-opt.sh
}

# This helper function is used by:
# - component_test_psa_crypto_config_accel_ecc_no_ecp_at_all()
# - component_test_psa_crypto_config_reference_ecc_no_ecp_at_all()
# to ensure that both tests use the same underlying configuration when testing
# driver's coverage with analyze_outcomes.py.
#
# This functions accepts 1 boolean parameter as follows:
# - 1: building with accelerated EC algorithms (ECDSA, ECDH, ECJPAKE), therefore
#      excluding their built-in implementation as well as ECP_C & ECP_LIGHT
# - 0: include built-in implementation of EC algorithms.
#
# PK_C and RSA_C are always disabled to ensure there is no remaining dependency
# on the ECP module.
config_psa_crypto_no_ecp_at_all () {
    DRIVER_ONLY="$1"
    # start with full config for maximum coverage (also enables USE_PSA)
    helper_libtestdriver1_adjust_config "full"

    if [ "$DRIVER_ONLY" -eq 1 ]; then
        # Disable modules that are accelerated
        scripts/config.py unset MBEDTLS_ECDSA_C
        scripts/config.py unset MBEDTLS_ECDH_C
        scripts/config.py unset MBEDTLS_ECJPAKE_C
        # Disable ECP module (entirely)
        scripts/config.py unset MBEDTLS_ECP_C
    fi

    # Disable all the features that auto-enable ECP_LIGHT (see build_info.h)
    scripts/config.py unset MBEDTLS_PK_PARSE_EC_EXTENDED
    scripts/config.py unset MBEDTLS_PK_PARSE_EC_COMPRESSED
    scripts/config.py -f "$CRYPTO_CONFIG_H" unset PSA_WANT_KEY_TYPE_ECC_KEY_PAIR_DERIVE

    # Restartable feature is not yet supported by PSA. Once it will in
    # the future, the following line could be removed (see issues
    # 6061, 6332 and following ones)
    scripts/config.py unset MBEDTLS_ECP_RESTARTABLE
}

# Build and test a configuration where driver accelerates all EC algs while
# all support and dependencies from ECP and ECP_LIGHT are removed on the library
# side.
#
# Keep in sync with component_test_psa_crypto_config_reference_ecc_no_ecp_at_all()
component_test_psa_crypto_config_accel_ecc_no_ecp_at_all () {
    msg "build: full + accelerated EC algs - ECP"

    # Algorithms and key types to accelerate
    loc_accel_list="ALG_ECDSA ALG_DETERMINISTIC_ECDSA \
                    ALG_ECDH \
                    ALG_JPAKE \
                    KEY_TYPE_ECC_KEY_PAIR_BASIC \
                    KEY_TYPE_ECC_KEY_PAIR_IMPORT \
                    KEY_TYPE_ECC_KEY_PAIR_EXPORT \
                    KEY_TYPE_ECC_KEY_PAIR_GENERATE \
                    KEY_TYPE_ECC_PUBLIC_KEY"

    # Configure
    # ---------

    # Set common configurations between library's and driver's builds
    config_psa_crypto_no_ecp_at_all 1

    # Build
    # -----

    # Things we wanted supported in libtestdriver1, but not accelerated in the main library:
    # SHA-1 and all SHA-2 variants, as they are used by ECDSA deterministic.
    loc_extra_list="ALG_SHA_1 ALG_SHA_224 ALG_SHA_256 ALG_SHA_384 ALG_SHA_512"

    helper_libtestdriver1_make_drivers "$loc_accel_list" "$loc_extra_list"

    helper_libtestdriver1_make_main "$loc_accel_list"

    # Make sure any built-in EC alg was not re-enabled by accident (additive config)
    not grep mbedtls_ecdsa_ library/ecdsa.o
    not grep mbedtls_ecdh_ library/ecdh.o
    not grep mbedtls_ecjpake_ library/ecjpake.o
    # Also ensure that ECP or RSA modules were not re-enabled
    not grep mbedtls_ecp_ library/ecp.o

    # Run the tests
    # -------------

    msg "test: full + accelerated EC algs - ECP"
    make test

    msg "ssl-opt: full + accelerated EC algs - ECP"
    tests/ssl-opt.sh
}

# Reference function used for driver's coverage analysis in analyze_outcomes.py
# in conjunction with component_test_psa_crypto_config_accel_ecc_no_ecp_at_all().
# Keep in sync with its accelerated counterpart.
component_test_psa_crypto_config_reference_ecc_no_ecp_at_all () {
    msg "build: full + non accelerated EC algs"

    config_psa_crypto_no_ecp_at_all 0

    make

    msg "test: full + non accelerated EC algs"
    make test

    msg "ssl-opt: full + non accelerated EC algs"
    tests/ssl-opt.sh
}

# This function is really similar to config_psa_crypto_no_ecp_at_all() above so
# its description is basically the same. The main difference in this case is
# that when the EC built-in implementation is disabled, then also Bignum module
# and its dependencies are disabled as well.
#
# This is the common helper between:
# - component_test_psa_crypto_config_accel_ecc_no_bignum
# - component_test_psa_crypto_config_reference_ecc_no_bignum
config_psa_crypto_config_accel_ecc_no_bignum() {
    DRIVER_ONLY="$1"
    # start with full config for maximum coverage (also enables USE_PSA)
    helper_libtestdriver1_adjust_config "full"

    if [ "$DRIVER_ONLY" -eq 1 ]; then
        # Disable modules that are accelerated
        scripts/config.py unset MBEDTLS_ECDSA_C
        scripts/config.py unset MBEDTLS_ECDH_C
        scripts/config.py unset MBEDTLS_ECJPAKE_C
        # Disable ECP module (entirely)
        scripts/config.py unset MBEDTLS_ECP_C
        # Also disable bignum
        scripts/config.py unset MBEDTLS_BIGNUM_C
    fi

    # Disable all the features that auto-enable ECP_LIGHT (see build_info.h)
    scripts/config.py unset MBEDTLS_PK_PARSE_EC_EXTENDED
    scripts/config.py unset MBEDTLS_PK_PARSE_EC_COMPRESSED
    scripts/config.py -f "$CRYPTO_CONFIG_H" unset PSA_WANT_KEY_TYPE_ECC_KEY_PAIR_DERIVE

    # RSA support is intentionally disabled on this test because RSA_C depends
    # on BIGNUM_C.
    scripts/config.py -f "$CRYPTO_CONFIG_H" unset-all "PSA_WANT_KEY_TYPE_RSA_[0-9A-Z_a-z]*"
    scripts/config.py -f "$CRYPTO_CONFIG_H" unset-all "PSA_WANT_ALG_RSA_[0-9A-Z_a-z]*"
    scripts/config.py unset MBEDTLS_RSA_C
    scripts/config.py unset MBEDTLS_PKCS1_V15
    scripts/config.py unset MBEDTLS_PKCS1_V21
    scripts/config.py unset MBEDTLS_X509_RSASSA_PSS_SUPPORT
    # Also disable key exchanges that depend on RSA
    scripts/config.py unset MBEDTLS_KEY_EXCHANGE_RSA_PSK_ENABLED
    scripts/config.py unset MBEDTLS_KEY_EXCHANGE_RSA_ENABLED
    scripts/config.py unset MBEDTLS_KEY_EXCHANGE_DHE_RSA_ENABLED
    scripts/config.py unset MBEDTLS_KEY_EXCHANGE_ECDHE_RSA_ENABLED
    scripts/config.py unset MBEDTLS_KEY_EXCHANGE_ECDH_RSA_ENABLED

    # Disable FFDH because it also depends on BIGNUM.
    scripts/config.py -f include/psa/crypto_config.h unset PSA_WANT_ALG_FFDH
    scripts/config.py -f "$CRYPTO_CONFIG_H" unset-all "PSA_WANT_KEY_TYPE_DH_[0-9A-Z_a-z]*"
    scripts/config.py unset MBEDTLS_DHM_C
    # Also disable key exchanges that depend on FFDH
    scripts/config.py unset MBEDTLS_KEY_EXCHANGE_DHE_PSK_ENABLED
    scripts/config.py unset MBEDTLS_KEY_EXCHANGE_DHE_RSA_ENABLED

    # Restartable feature is not yet supported by PSA. Once it will in
    # the future, the following line could be removed (see issues
    # 6061, 6332 and following ones)
    scripts/config.py unset MBEDTLS_ECP_RESTARTABLE
}

# Build and test a configuration where driver accelerates all EC algs while
# all support and dependencies from ECP and ECP_LIGHT are removed on the library
# side.
#
# Keep in sync with component_test_psa_crypto_config_reference_ecc_no_bignum()
component_test_psa_crypto_config_accel_ecc_no_bignum () {
    msg "build: full + accelerated EC algs + USE_PSA - ECP - BIGNUM"

    # Algorithms and key types to accelerate
    loc_accel_list="ALG_ECDSA ALG_DETERMINISTIC_ECDSA \
                    ALG_ECDH \
                    ALG_JPAKE \
                    KEY_TYPE_ECC_KEY_PAIR_BASIC \
                    KEY_TYPE_ECC_KEY_PAIR_IMPORT \
                    KEY_TYPE_ECC_KEY_PAIR_EXPORT \
                    KEY_TYPE_ECC_KEY_PAIR_GENERATE \
                    KEY_TYPE_ECC_PUBLIC_KEY"

    # Configure
    # ---------

    # Set common configurations between library's and driver's builds
    config_psa_crypto_config_accel_ecc_no_bignum 1

    # Build
    # -----

    # Things we wanted supported in libtestdriver1, but not accelerated in the main library:
    # SHA-1 and all SHA-2 variants, as they are used by ECDSA deterministic.
    loc_extra_list="ALG_SHA_1 ALG_SHA_224 ALG_SHA_256 ALG_SHA_384 ALG_SHA_512"

    helper_libtestdriver1_make_drivers "$loc_accel_list" "$loc_extra_list"

    helper_libtestdriver1_make_main "$loc_accel_list"

    # Make sure any built-in EC alg was not re-enabled by accident (additive config)
    not grep mbedtls_ecdsa_ library/ecdsa.o
    not grep mbedtls_ecdh_ library/ecdh.o
    not grep mbedtls_ecjpake_ library/ecjpake.o
    # Also ensure that ECP, RSA, DHM or BIGNUM modules were not re-enabled
    not grep mbedtls_ecp_ library/ecp.o
    not grep mbedtls_rsa_ library/rsa.o
    not grep mbedtls_dhm_ library/dhm.o
    not grep mbedtls_mpi_ library/bignum.o

    # Run the tests
    # -------------

    msg "test suites: full + accelerated EC algs + USE_PSA - ECP - BIGNUM"
    make test

    # The following will be enabled in #7756
    msg "ssl-opt: full + accelerated EC algs + USE_PSA - ECP - BIGNUM"
    tests/ssl-opt.sh
}

# Reference function used for driver's coverage analysis in analyze_outcomes.py
# in conjunction with component_test_psa_crypto_config_accel_ecc_no_bignum().
# Keep in sync with its accelerated counterpart.
component_test_psa_crypto_config_reference_ecc_no_bignum () {
    msg "build: full + non accelerated EC algs + USE_PSA"

    config_psa_crypto_config_accel_ecc_no_bignum 0

    make

    msg "test suites: full + non accelerated EC algs + USE_PSA"
    make test

    # The following will be enabled in #7756
    msg "ssl-opt: full + non accelerated EC algs + USE_PSA"
    tests/ssl-opt.sh
}

# Helper function used in:
# - component_test_psa_crypto_config_accel_all_curves_except_p192
# - component_test_psa_crypto_config_accel_all_curves_except_x25519
# to build and test with all accelerated curves a part from the specified one.
psa_crypto_config_accel_all_curves_except_one () {
    BUILTIN_CURVE=$1

    msg "build: full + all accelerated EC algs (excl $BUILTIN_CURVE)"

    # Accelerate all EC algs (all EC curves are automatically accelerated as
    # well in the built-in version due to the "PSA_WANT_xxx" symbols in
    # "crypto_config.h")
    loc_accel_list="ALG_ECDH \
                    ALG_ECDSA ALG_DETERMINISTIC_ECDSA \
                    ALG_JPAKE \
                    KEY_TYPE_ECC_KEY_PAIR_BASIC \
                    KEY_TYPE_ECC_KEY_PAIR_IMPORT \
                    KEY_TYPE_ECC_KEY_PAIR_EXPORT \
                    KEY_TYPE_ECC_KEY_PAIR_GENERATE \
                    KEY_TYPE_ECC_PUBLIC_KEY"

    # Configure
    # ---------

    helper_libtestdriver1_adjust_config "full"

    # restartable is not yet supported in PSA
    scripts/config.py unset MBEDTLS_ECP_RESTARTABLE

    # disable modules for which we have drivers
    scripts/config.py unset MBEDTLS_ECDSA_C
    scripts/config.py unset MBEDTLS_ECDH_C
    scripts/config.py unset MBEDTLS_ECJPAKE_C

    # Ensure also RSA and asssociated algs are disabled so that the size of
    # the public/private keys cannot be taken from there
    scripts/config.py unset MBEDTLS_RSA_C
    scripts/config.py unset MBEDTLS_PKCS1_V15
    scripts/config.py unset MBEDTLS_PKCS1_V21
    scripts/config.py unset MBEDTLS_X509_RSASSA_PSS_SUPPORT
    # Disable RSA on the PSA side too
    scripts/config.py -f "$CRYPTO_CONFIG_H" unset-all "PSA_WANT_KEY_TYPE_RSA_[0-9A-Z_a-z]*"
    scripts/config.py -f "$CRYPTO_CONFIG_H" unset-all "PSA_WANT_ALG_RSA_[0-9A-Z_a-z]*"
    # Also disable key exchanges that depend on RSA
    scripts/config.py unset MBEDTLS_KEY_EXCHANGE_RSA_PSK_ENABLED
    scripts/config.py unset MBEDTLS_KEY_EXCHANGE_RSA_ENABLED
    scripts/config.py unset MBEDTLS_KEY_EXCHANGE_DHE_RSA_ENABLED
    scripts/config.py unset MBEDTLS_KEY_EXCHANGE_ECDHE_RSA_ENABLED
    scripts/config.py unset MBEDTLS_KEY_EXCHANGE_ECDH_RSA_ENABLED

    # Explicitly disable all SW implementation for elliptic curves
    scripts/config.py unset-all "MBEDTLS_ECP_DP_[0-9A-Z_a-z]*_ENABLED"
    # Just leave SW implementation for the specified curve for allowing to
    # build with ECP_C.
    scripts/config.py set $BUILTIN_CURVE
    # Accelerate all curves listed in "crypto_config.h" (skipping the ones that
    # are commented out).
    # Note: Those are handled in a special way by the libtestdriver machinery,
    # so we only want to include them in the accel list when building the main
    # libraries, hence the use of a separate variable.
    loc_curve_list=""
    for CURVE in $(sed -n 's/^#define PSA_WANT_\(ECC_[0-9A-Z_a-z]*\).*/\1/p' <"$CRYPTO_CONFIG_H"); do
        loc_curve_list="$loc_curve_list $CURVE"
    done

    # Build
    # -----

    # These hashes are needed for some ECDSA signature tests.
    loc_extra_list="ALG_SHA_224 ALG_SHA_256 ALG_SHA_384 ALG_SHA_512"
    helper_libtestdriver1_make_drivers "$loc_accel_list" "$loc_extra_list"

    # (See above regarding loc_curve_list.)
    helper_libtestdriver1_make_main "$loc_accel_list $loc_curve_list"

    # make sure excluded modules were not auto-re-enabled by accident
    not grep mbedtls_ecdh_ library/ecdh.o
    not grep mbedtls_ecdsa_ library/ecdsa.o
    not grep mbedtls_ecjpake_ library/ecjpake.o
    if [ $BUILTIN_CURVE == "MBEDTLS_ECP_DP_SECP192R1_ENABLED" ]; then
        # The only built-in curve is Short Weierstrass, so ECP shouldn't have
        # support for Montgomery curves. Functions with mxz in their name
        # are specific to Montgomery curves.
        not grep mxz library/ecp.o
    elif [ $BUILTIN_CURVE == "MBEDTLS_ECP_DP_CURVE25519_ENABLED" ]; then
        # The only built-in curve is Montgomery, so ECP shouldn't have
        # support for Short Weierstrass curves. Functions with mbedtls_ecp_muladd
        # in their name are specific to Short Weierstrass curves.
        not grep mbedtls_ecp_muladd library/ecp.o
    else
        err_msg "Error: $BUILTIN_CURVE is not supported in psa_crypto_config_accel_all_curves_except_one()"
        exit 1
    fi

    # Run the tests
    # -------------

    msg "test: full + all accelerated EC algs (excl $BUILTIN_CURVE)"
    make test
}

component_test_psa_crypto_config_accel_all_curves_except_p192 () {
    psa_crypto_config_accel_all_curves_except_one MBEDTLS_ECP_DP_SECP192R1_ENABLED
}

component_test_psa_crypto_config_accel_all_curves_except_x25519 () {
    psa_crypto_config_accel_all_curves_except_one MBEDTLS_ECP_DP_CURVE25519_ENABLED
}

# This is an helper used by:
# - component_test_psa_ecc_key_pair_no_derive
# - component_test_psa_ecc_key_pair_no_generate
# The goal is to test with all PSA_WANT_KEY_TYPE_xxx_KEY_PAIR_yyy symbols
# enabled, but one. Input arguments are as follows:
# - $1 is the key type under test, i.e. ECC/RSA/DH
# - $2 is the key option to be unset (i.e. generate, derive, etc)
build_and_test_psa_want_key_pair_partial() {
    KEY_TYPE=$1
    UNSET_OPTION=$2
    DISABLED_PSA_WANT="PSA_WANT_KEY_TYPE_${KEY_TYPE}_KEY_PAIR_${UNSET_OPTION}"

    msg "build: full - MBEDTLS_USE_PSA_CRYPTO - ${DISABLED_PSA_WANT}"
    scripts/config.py full
    scripts/config.py unset MBEDTLS_USE_PSA_CRYPTO
    scripts/config.py unset MBEDTLS_SSL_PROTO_TLS1_3

    # All the PSA_WANT_KEY_TYPE_xxx_KEY_PAIR_yyy are enabled by default in
    # crypto_config.h so we just disable the one we don't want.
    scripts/config.py -f "$CRYPTO_CONFIG_H" unset "$DISABLED_PSA_WANT"

    make CC=gcc CFLAGS="$ASAN_CFLAGS" LDFLAGS="$ASAN_CFLAGS"

    msg "test: full - MBEDTLS_USE_PSA_CRYPTO - ${DISABLED_PSA_WANT}"
    make test
}

component_test_psa_ecc_key_pair_no_derive() {
    build_and_test_psa_want_key_pair_partial "ECC" "DERIVE"
}

component_test_psa_ecc_key_pair_no_generate() {
    build_and_test_psa_want_key_pair_partial "ECC" "GENERATE"
}

component_test_psa_crypto_config_accel_rsa_signature () {
    msg "test: MBEDTLS_PSA_CRYPTO_CONFIG with accelerated RSA signature"

    loc_accel_list="ALG_RSA_PKCS1V15_SIGN ALG_RSA_PSS KEY_TYPE_RSA_KEY_PAIR KEY_TYPE_RSA_PUBLIC_KEY"

    # Configure
    # ---------

    # Start from default config (no TLS 1.3, no USE_PSA)
    helper_libtestdriver1_adjust_config "default"

    # It seems it is not possible to remove only the support for RSA signature
    # in the library. Thus we have to remove all RSA support (signature and
    # encryption/decryption). AS there is no driver support for asymmetric
    # encryption/decryption so far remove RSA encryption/decryption from the
    # application algorithm list.
    scripts/config.py -f "$CRYPTO_CONFIG_H" unset PSA_WANT_ALG_RSA_OAEP
    scripts/config.py -f "$CRYPTO_CONFIG_H" unset PSA_WANT_ALG_RSA_PKCS1V15_CRYPT

    # Remove RSA support and its dependencies
    scripts/config.py unset MBEDTLS_RSA_C
    scripts/config.py unset MBEDTLS_PKCS1_V15
    scripts/config.py unset MBEDTLS_PKCS1_V21
    scripts/config.py unset MBEDTLS_X509_RSASSA_PSS_SUPPORT
    scripts/config.py unset MBEDTLS_KEY_EXCHANGE_DHE_RSA_ENABLED
    scripts/config.py unset MBEDTLS_KEY_EXCHANGE_ECDH_RSA_ENABLED
    scripts/config.py unset MBEDTLS_KEY_EXCHANGE_ECDHE_RSA_ENABLED
    scripts/config.py unset MBEDTLS_KEY_EXCHANGE_RSA_PSK_ENABLED
    scripts/config.py unset MBEDTLS_KEY_EXCHANGE_RSA_ENABLED

    # Make sure both the library and the test library support the SHA hash
    # algorithms and only those ones (SHA256 is included by default). That way:
    # - the test library can compute the RSA signatures even in the case of a
    #   composite RSA signature algorithm based on a SHA hash (no other hash
    #   used in the unit tests).
    # - the dependency of RSA signature tests on PSA_WANT_ALG_SHA_xyz is
    #   fulfilled as the hash SHA algorithm is supported by the library, and
    #   thus the tests are run, not skipped.
    # - when testing a signature key with an algorithm wildcard built from
    #   PSA_ALG_ANY_HASH as algorithm to test with the key, the chosen hash
    #   algorithm based on the hashes supported by the library is also
    #   supported by the test library.
    # Disable unwanted hashes here, we'll enable hashes we want in loc_extra_list.
    scripts/config.py -f "$CRYPTO_CONFIG_H" unset PSA_WANT_ALG_MD5
    scripts/config.py -f "$CRYPTO_CONFIG_H" unset PSA_WANT_ALG_RIPEMD160_C
    scripts/config.py unset MBEDTLS_MD5_C
    scripts/config.py unset MBEDTLS_RIPEMD160_C

    # We need PEM parsing in the test library as well to support the import
    # of PEM encoded RSA keys.
    scripts/config.py -f "$CONFIG_TEST_DRIVER_H" set MBEDTLS_PEM_PARSE_C
    scripts/config.py -f "$CONFIG_TEST_DRIVER_H" set MBEDTLS_BASE64_C

    # Build
    # -----

    # These hashes are needed for some RSA-PSS signature tests.
    loc_extra_list="ALG_SHA_1 ALG_SHA_224 ALG_SHA_256 ALG_SHA_384 ALG_SHA_512"
    helper_libtestdriver1_make_drivers "$loc_accel_list" "$loc_extra_list"

    helper_libtestdriver1_make_main "$loc_accel_list"

    # Make sure this was not re-enabled by accident (additive config)
    not grep mbedtls_rsa_rsassa_pkcs1_v15_sign library/rsa.o
    not grep mbedtls_rsa_rsassa_pss_sign_ext library/rsa.o

    # Run the tests
    # -------------

    msg "test: MBEDTLS_PSA_CRYPTO_CONFIG with accelerated RSA signature"
    make test
}

# This is a temporary test to verify that full RSA support is present even when
# only one single new symbols (PSA_WANT_KEY_TYPE_RSA_KEY_PAIR_BASIC) is defined.
component_test_new_psa_want_key_pair_symbol() {
    msg "Build: crypto config - MBEDTLS_RSA_C + PSA_WANT_KEY_TYPE_RSA_KEY_PAIR_BASIC"

    # Create a temporary output file unless there is already one set
    if [ "$MBEDTLS_TEST_OUTCOME_FILE" ]; then
        REMOVE_OUTCOME_ON_EXIT="no"
    else
        REMOVE_OUTCOME_ON_EXIT="yes"
        MBEDTLS_TEST_OUTCOME_FILE="$PWD/out.csv"
        export MBEDTLS_TEST_OUTCOME_FILE
    fi

    # Start from crypto configuration
    scripts/config.py crypto

    # Remove RSA support and its dependencies
    scripts/config.py unset MBEDTLS_PKCS1_V15
    scripts/config.py unset MBEDTLS_PKCS1_V21
    scripts/config.py unset MBEDTLS_KEY_EXCHANGE_DHE_RSA_ENABLED
    scripts/config.py unset MBEDTLS_KEY_EXCHANGE_ECDH_RSA_ENABLED
    scripts/config.py unset MBEDTLS_KEY_EXCHANGE_ECDHE_RSA_ENABLED
    scripts/config.py unset MBEDTLS_KEY_EXCHANGE_RSA_PSK_ENABLED
    scripts/config.py unset MBEDTLS_KEY_EXCHANGE_RSA_ENABLED
    scripts/config.py unset MBEDTLS_RSA_C
    scripts/config.py unset MBEDTLS_X509_RSASSA_PSS_SUPPORT

    # Enable PSA support
    scripts/config.py set MBEDTLS_PSA_CRYPTO_CONFIG

    # Keep only PSA_WANT_KEY_TYPE_RSA_KEY_PAIR_BASIC enabled in order to ensure
    # that proper translations is done in crypto_legacy.h.
    scripts/config.py -f "$CRYPTO_CONFIG_H" unset PSA_WANT_KEY_TYPE_RSA_KEY_PAIR_IMPORT
    scripts/config.py -f "$CRYPTO_CONFIG_H" unset PSA_WANT_KEY_TYPE_RSA_KEY_PAIR_EXPORT
    scripts/config.py -f "$CRYPTO_CONFIG_H" unset PSA_WANT_KEY_TYPE_RSA_KEY_PAIR_GENERATE

    make

    msg "Test: crypto config - MBEDTLS_RSA_C + PSA_WANT_KEY_TYPE_RSA_KEY_PAIR_BASIC"
    make test

    # Parse only 1 relevant line from the outcome file, i.e. a test which is
    # performing RSA signature.
    msg "Verify that 'RSA PKCS1 Sign #1 (SHA512, 1536 bits RSA)' is PASS"
    cat $MBEDTLS_TEST_OUTCOME_FILE | grep 'RSA PKCS1 Sign #1 (SHA512, 1536 bits RSA)' | grep -q "PASS"

    if [ "$REMOVE_OUTCOME_ON_EXIT" == "yes" ]; then
        rm $MBEDTLS_TEST_OUTCOME_FILE
    fi
}

component_test_psa_crypto_config_accel_hash () {
    msg "test: MBEDTLS_PSA_CRYPTO_CONFIG with accelerated hash"

    loc_accel_list="ALG_MD5 ALG_RIPEMD160 ALG_SHA_1 ALG_SHA_224 ALG_SHA_256 ALG_SHA_384 ALG_SHA_512"

    # Configure
    # ---------

    # Start from default config (no TLS 1.3, no USE_PSA)
    helper_libtestdriver1_adjust_config "default"

    # Disable the things that are being accelerated
    scripts/config.py unset MBEDTLS_MD5_C
    scripts/config.py unset MBEDTLS_RIPEMD160_C
    scripts/config.py unset MBEDTLS_SHA1_C
    scripts/config.py unset MBEDTLS_SHA224_C
    scripts/config.py unset MBEDTLS_SHA256_C
    scripts/config.py unset MBEDTLS_SHA384_C
    scripts/config.py unset MBEDTLS_SHA512_C

    # Build
    # -----

    helper_libtestdriver1_make_drivers "$loc_accel_list"

    helper_libtestdriver1_make_main "$loc_accel_list"

    # There's a risk of something getting re-enabled via config_psa.h;
    # make sure it did not happen. Note: it's OK for MD_C to be enabled.
    not grep mbedtls_md5 library/md5.o
    not grep mbedtls_sha1 library/sha1.o
    not grep mbedtls_sha256 library/sha256.o
    not grep mbedtls_sha512 library/sha512.o
    not grep mbedtls_ripemd160 library/ripemd160.o

    # Run the tests
    # -------------

    msg "test: MBEDTLS_PSA_CRYPTO_CONFIG with accelerated hash"
    make test
}

component_test_psa_crypto_config_accel_hash_keep_builtins () {
    msg "test: MBEDTLS_PSA_CRYPTO_CONFIG with accelerated+builtin hash"
    # This component ensures that all the test cases for
    # md_psa_dynamic_dispatch with legacy+driver in test_suite_md are run.

    loc_accel_list="ALG_MD5 ALG_RIPEMD160 ALG_SHA_1 ALG_SHA_224 ALG_SHA_256 ALG_SHA_384 ALG_SHA_512"

    # Start from default config (no TLS 1.3, no USE_PSA)
    helper_libtestdriver1_adjust_config "default"

    helper_libtestdriver1_make_drivers "$loc_accel_list"

    helper_libtestdriver1_make_main "$loc_accel_list"

    msg "test: MBEDTLS_PSA_CRYPTO_CONFIG with accelerated+builtin hash"
    make test
}

# Auxiliary function to build config for hashes with and without drivers
config_psa_crypto_hash_use_psa () {
    DRIVER_ONLY="$1"
    # start with config full for maximum coverage (also enables USE_PSA)
    helper_libtestdriver1_adjust_config "full"
    if [ "$DRIVER_ONLY" -eq 1 ]; then
        # disable the built-in implementation of hashes
        scripts/config.py unset MBEDTLS_MD5_C
        scripts/config.py unset MBEDTLS_RIPEMD160_C
        scripts/config.py unset MBEDTLS_SHA1_C
        scripts/config.py unset MBEDTLS_SHA224_C
        scripts/config.py unset MBEDTLS_SHA256_C # see external RNG below
        scripts/config.py unset MBEDTLS_SHA256_USE_A64_CRYPTO_IF_PRESENT
        scripts/config.py unset MBEDTLS_SHA384_C
        scripts/config.py unset MBEDTLS_SHA512_C
        scripts/config.py unset MBEDTLS_SHA512_USE_A64_CRYPTO_IF_PRESENT
    fi
}

# Note that component_test_psa_crypto_config_reference_hash_use_psa
# is related to this component and both components need to be kept in sync.
# For details please see comments for component_test_psa_crypto_config_reference_hash_use_psa.
component_test_psa_crypto_config_accel_hash_use_psa () {
    msg "test: full with accelerated hashes"

    loc_accel_list="ALG_MD5 ALG_RIPEMD160 ALG_SHA_1 ALG_SHA_224 ALG_SHA_256 ALG_SHA_384 ALG_SHA_512"

    # Configure
    # ---------

    config_psa_crypto_hash_use_psa 1

    # Build
    # -----

    helper_libtestdriver1_make_drivers "$loc_accel_list"

    helper_libtestdriver1_make_main "$loc_accel_list"

    # There's a risk of something getting re-enabled via config_psa.h;
    # make sure it did not happen. Note: it's OK for MD_C to be enabled.
    not grep mbedtls_md5 library/md5.o
    not grep mbedtls_sha1 library/sha1.o
    not grep mbedtls_sha256 library/sha256.o
    not grep mbedtls_sha512 library/sha512.o
    not grep mbedtls_ripemd160 library/ripemd160.o

    # Run the tests
    # -------------

    msg "test: full with accelerated hashes"
    make test

    # This is mostly useful so that we can later compare outcome files with
    # the reference config in analyze_outcomes.py, to check that the
    # dependency declarations in ssl-opt.sh and in TLS code are correct.
    msg "test: ssl-opt.sh, full with accelerated hashes"
    tests/ssl-opt.sh

    # This is to make sure all ciphersuites are exercised, but we don't need
    # interop testing (besides, we already got some from ssl-opt.sh).
    msg "test: compat.sh, full with accelerated hashes"
    tests/compat.sh -p mbedTLS -V YES
}

# This component provides reference configuration for test_psa_crypto_config_accel_hash_use_psa
# without accelerated hash. The outcome from both components are used by the analyze_outcomes.py
# script to find regression in test coverage when accelerated hash is used (tests and ssl-opt).
# Both components need to be kept in sync.
component_test_psa_crypto_config_reference_hash_use_psa() {
    msg "test: full without accelerated hashes"

    config_psa_crypto_hash_use_psa 0

    make

    msg "test: full without accelerated hashes"
    make test

    msg "test: ssl-opt.sh, full without accelerated hashes"
    tests/ssl-opt.sh
}

component_test_psa_crypto_config_accel_cipher () {
    msg "test: MBEDTLS_PSA_CRYPTO_CONFIG with accelerated cipher"

    loc_accel_list="ALG_CBC_NO_PADDING ALG_CBC_PKCS7 ALG_CTR ALG_CFB ALG_OFB ALG_XTS KEY_TYPE_DES"

    # Configure
    # ---------

    # Start from the default config (no TLS 1.3, no USE_PSA)
    helper_libtestdriver1_adjust_config "default"

    # There is no intended accelerator support for ALG CMAC. Therefore, asking
    # for it in the build implies the inclusion of the Mbed TLS cipher
    # operations. As we want to test here with cipher operations solely
    # supported by accelerators, disabled this PSA configuration option.
    # (Note: the same applies to STREAM_CIPHER and ECB_NO_PADDING, which are
    # already disabled by helper_libtestdriver1_adjust_config above.)
    scripts/config.py -f "$CRYPTO_CONFIG_H" unset PSA_WANT_ALG_CMAC

    # Disable the things that are being accelerated
    scripts/config.py unset MBEDTLS_CIPHER_MODE_CBC
    scripts/config.py unset MBEDTLS_CIPHER_PADDING_PKCS7
    scripts/config.py unset MBEDTLS_CIPHER_MODE_CTR
    scripts/config.py unset MBEDTLS_CIPHER_MODE_CFB
    scripts/config.py unset MBEDTLS_CIPHER_MODE_OFB
    scripts/config.py unset MBEDTLS_CIPHER_MODE_XTS
    scripts/config.py unset MBEDTLS_DES_C

    # Build
    # -----

    helper_libtestdriver1_make_drivers "$loc_accel_list"

    helper_libtestdriver1_make_main "$loc_accel_list"

    # Make sure this was not re-enabled by accident (additive config)
    not grep mbedtls_des* library/des.o

    # Run the tests
    # -------------

    msg "test: MBEDTLS_PSA_CRYPTO_CONFIG with accelerated cipher"
    make test
}

component_test_psa_crypto_config_accel_aead () {
    msg "test: MBEDTLS_PSA_CRYPTO_CONFIG with accelerated AEAD"

    loc_accel_list="ALG_GCM ALG_CCM ALG_CHACHA20_POLY1305 KEY_TYPE_AES KEY_TYPE_CHACHA20 KEY_TYPE_ARIA KEY_TYPE_CAMELLIA"

    # Configure
    # ---------

    # Start from default config (no TLS 1.3, no USE_PSA)
    helper_libtestdriver1_adjust_config "default"

    # Disable things that are being accelerated
    scripts/config.py unset MBEDTLS_GCM_C
    scripts/config.py unset MBEDTLS_CCM_C
    scripts/config.py unset MBEDTLS_CHACHAPOLY_C
    # Features that depend on AEAD
    scripts/config.py unset MBEDTLS_SSL_CONTEXT_SERIALIZATION
    scripts/config.py unset MBEDTLS_SSL_TICKET_C

    # Build
    # -----

    helper_libtestdriver1_make_drivers "$loc_accel_list"

    helper_libtestdriver1_make_main "$loc_accel_list"

    # Make sure this was not re-enabled by accident (additive config)
    not grep mbedtls_ccm library/ccm.o
    not grep mbedtls_gcm library/gcm.o
    not grep mbedtls_chachapoly library/chachapoly.o

    # Run the tests
    # -------------

    msg "test: MBEDTLS_PSA_CRYPTO_CONFIG with accelerated AEAD"
    make test
}

component_test_aead_chachapoly_disabled() {
    msg "build: full minus CHACHAPOLY"
    scripts/config.py full
    scripts/config.py unset MBEDTLS_CHACHAPOLY_C
    scripts/config.py -f "$CRYPTO_CONFIG_H" unset PSA_WANT_ALG_CHACHA20_POLY1305
    make CC=gcc CFLAGS="$ASAN_CFLAGS -O2" LDFLAGS="$ASAN_CFLAGS"

    msg "test: full minus CHACHAPOLY"
    make test
}

component_test_aead_only_ccm() {
    msg "build: full minus CHACHAPOLY and GCM"
    scripts/config.py full
    scripts/config.py unset MBEDTLS_CHACHAPOLY_C
    scripts/config.py unset MBEDTLS_GCM_C
    scripts/config.py -f "$CRYPTO_CONFIG_H" unset PSA_WANT_ALG_CHACHA20_POLY1305
    scripts/config.py -f "$CRYPTO_CONFIG_H" unset PSA_WANT_ALG_GCM
    make CC=gcc CFLAGS="$ASAN_CFLAGS -O2" LDFLAGS="$ASAN_CFLAGS"

    msg "test: full minus CHACHAPOLY and GCM"
    make test
}

component_test_ccm_aes_sha256() {
    msg "build: CCM + AES + SHA256 configuration"

    cp "$CONFIG_TEST_DRIVER_H" "$CONFIG_H"
    cp configs/crypto-config-ccm-aes-sha256.h "$CRYPTO_CONFIG_H"

    make CC=gcc

    msg "test: CCM + AES + SHA256 configuration"
    make test
}

# This should be renamed to test and updated once the accelerator ECDH code is in place and ready to test.
component_build_psa_accel_alg_ecdh() {
    msg "build: full - MBEDTLS_USE_PSA_CRYPTO + PSA_WANT_ALG_ECDH without MBEDTLS_ECDH_C"
    scripts/config.py full
    scripts/config.py unset MBEDTLS_USE_PSA_CRYPTO
    scripts/config.py unset MBEDTLS_SSL_PROTO_TLS1_3
    scripts/config.py unset MBEDTLS_ECDH_C
    scripts/config.py unset MBEDTLS_KEY_EXCHANGE_ECDH_RSA_ENABLED
    scripts/config.py unset MBEDTLS_KEY_EXCHANGE_ECDH_ECDSA_ENABLED
    scripts/config.py unset MBEDTLS_KEY_EXCHANGE_ECDHE_ECDSA_ENABLED
    scripts/config.py unset MBEDTLS_KEY_EXCHANGE_ECDHE_RSA_ENABLED
    scripts/config.py unset MBEDTLS_KEY_EXCHANGE_ECDHE_PSK_ENABLED
    # Need to define the correct symbol and include the test driver header path in order to build with the test driver
    make CC=gcc CFLAGS="$ASAN_CFLAGS -DPSA_CRYPTO_DRIVER_TEST -DMBEDTLS_PSA_ACCEL_ALG_ECDH -I../tests/include -O2" LDFLAGS="$ASAN_CFLAGS"
}

# This should be renamed to test and updated once the accelerator ECC key pair code is in place and ready to test.
component_build_psa_accel_key_type_ecc_key_pair() {
    msg "build: full - MBEDTLS_USE_PSA_CRYPTO + PSA_WANT_KEY_TYPE_ECC_KEY_PAIR_xxx"
    scripts/config.py full
    scripts/config.py unset MBEDTLS_USE_PSA_CRYPTO
    scripts/config.py unset MBEDTLS_SSL_PROTO_TLS1_3
    scripts/config.py -f "$CRYPTO_CONFIG_H" set PSA_WANT_KEY_TYPE_ECC_KEY_PAIR_BASIC 1
    scripts/config.py -f "$CRYPTO_CONFIG_H" set PSA_WANT_KEY_TYPE_ECC_KEY_PAIR_IMPORT 1
    scripts/config.py -f "$CRYPTO_CONFIG_H" set PSA_WANT_KEY_TYPE_ECC_KEY_PAIR_EXPORT 1
    scripts/config.py -f "$CRYPTO_CONFIG_H" set PSA_WANT_KEY_TYPE_ECC_KEY_PAIR_GENERATE 1
    scripts/config.py -f "$CRYPTO_CONFIG_H" set PSA_WANT_KEY_TYPE_ECC_KEY_PAIR_DERIVE 1
    scripts/config.py -f "$CRYPTO_CONFIG_H" set PSA_WANT_KEY_TYPE_ECC_PUBLIC_KEY 1
    # Need to define the correct symbol and include the test driver header path in order to build with the test driver
    make CC=gcc CFLAGS="$ASAN_CFLAGS -DPSA_CRYPTO_DRIVER_TEST -DMBEDTLS_PSA_ACCEL_KEY_TYPE_ECC_KEY_PAIR -I../tests/include -O2" LDFLAGS="$ASAN_CFLAGS"
}

# This should be renamed to test and updated once the accelerator ECC public key code is in place and ready to test.
component_build_psa_accel_key_type_ecc_public_key() {
    msg "build: full - MBEDTLS_USE_PSA_CRYPTO + PSA_WANT_KEY_TYPE_ECC_PUBLIC_KEY"
    scripts/config.py full
    scripts/config.py unset MBEDTLS_USE_PSA_CRYPTO
    scripts/config.py unset MBEDTLS_SSL_PROTO_TLS1_3
    scripts/config.py -f "$CRYPTO_CONFIG_H" set PSA_WANT_KEY_TYPE_ECC_PUBLIC_KEY 1
    scripts/config.py -f "$CRYPTO_CONFIG_H" unset PSA_WANT_KEY_TYPE_ECC_KEY_PAIR_BASIC
    scripts/config.py -f "$CRYPTO_CONFIG_H" unset PSA_WANT_KEY_TYPE_ECC_KEY_PAIR_IMPORT
    scripts/config.py -f "$CRYPTO_CONFIG_H" unset PSA_WANT_KEY_TYPE_ECC_KEY_PAIR_EXPORT
    scripts/config.py -f "$CRYPTO_CONFIG_H" unset PSA_WANT_KEY_TYPE_ECC_KEY_PAIR_GENERATE
    scripts/config.py -f "$CRYPTO_CONFIG_H" unset PSA_WANT_KEY_TYPE_ECC_KEY_PAIR_DERIVE
    # Need to define the correct symbol and include the test driver header path in order to build with the test driver
    make CC=gcc CFLAGS="$ASAN_CFLAGS -DPSA_CRYPTO_DRIVER_TEST -DMBEDTLS_PSA_ACCEL_KEY_TYPE_ECC_PUBLIC_KEY -I../tests/include -O2" LDFLAGS="$ASAN_CFLAGS"
}

# This should be renamed to test and updated once the accelerator HMAC code is in place and ready to test.
component_build_psa_accel_alg_hmac() {
    msg "build: full - MBEDTLS_USE_PSA_CRYPTO + PSA_WANT_ALG_HMAC"
    scripts/config.py full
    scripts/config.py unset MBEDTLS_USE_PSA_CRYPTO
    scripts/config.py unset MBEDTLS_SSL_PROTO_TLS1_3
    # Need to define the correct symbol and include the test driver header path in order to build with the test driver
    make CC=gcc CFLAGS="$ASAN_CFLAGS -DPSA_CRYPTO_DRIVER_TEST -DMBEDTLS_PSA_ACCEL_ALG_HMAC -I../tests/include -O2" LDFLAGS="$ASAN_CFLAGS"
}

# This should be renamed to test and updated once the accelerator HKDF code is in place and ready to test.
component_build_psa_accel_alg_hkdf() {
    msg "build: full - MBEDTLS_USE_PSA_CRYPTO + PSA_WANT_ALG_HKDF without MBEDTLS_HKDF_C"
    scripts/config.py full
    scripts/config.py unset MBEDTLS_USE_PSA_CRYPTO
    scripts/config.py unset MBEDTLS_SSL_PROTO_TLS1_3
    scripts/config.py unset MBEDTLS_HKDF_C
    # Make sure to unset TLS1_3 since it requires HKDF_C and will not build properly without it.
    scripts/config.py unset MBEDTLS_SSL_PROTO_TLS1_3
    # Need to define the correct symbol and include the test driver header path in order to build with the test driver
    make CC=gcc CFLAGS="$ASAN_CFLAGS -DPSA_CRYPTO_DRIVER_TEST -DMBEDTLS_PSA_ACCEL_ALG_HKDF -I../tests/include -O2" LDFLAGS="$ASAN_CFLAGS"
}

# This should be renamed to test and updated once the accelerator MD5 code is in place and ready to test.
component_build_psa_accel_alg_md5() {
    msg "build: full - MBEDTLS_USE_PSA_CRYPTO + PSA_WANT_ALG_MD5 - other hashes"
    scripts/config.py full
    scripts/config.py unset MBEDTLS_USE_PSA_CRYPTO
    scripts/config.py unset MBEDTLS_SSL_PROTO_TLS1_3
    scripts/config.py -f "$CRYPTO_CONFIG_H" unset PSA_WANT_ALG_RIPEMD160
    scripts/config.py -f "$CRYPTO_CONFIG_H" unset PSA_WANT_ALG_SHA_1
    scripts/config.py -f "$CRYPTO_CONFIG_H" unset PSA_WANT_ALG_SHA_224
    scripts/config.py -f "$CRYPTO_CONFIG_H" unset PSA_WANT_ALG_SHA_256
    scripts/config.py -f "$CRYPTO_CONFIG_H" unset PSA_WANT_ALG_SHA_384
    scripts/config.py -f "$CRYPTO_CONFIG_H" unset PSA_WANT_ALG_SHA_512
    scripts/config.py -f "$CRYPTO_CONFIG_H" unset PSA_WANT_ALG_TLS12_ECJPAKE_TO_PMS
    scripts/config.py unset MBEDTLS_LMS_C
    scripts/config.py unset MBEDTLS_LMS_PRIVATE
    # Need to define the correct symbol and include the test driver header path in order to build with the test driver
    make CC=gcc CFLAGS="$ASAN_CFLAGS -DPSA_CRYPTO_DRIVER_TEST -DMBEDTLS_PSA_ACCEL_ALG_MD5 -I../tests/include -O2" LDFLAGS="$ASAN_CFLAGS"
}

# This should be renamed to test and updated once the accelerator RIPEMD160 code is in place and ready to test.
component_build_psa_accel_alg_ripemd160() {
    msg "build: full - MBEDTLS_USE_PSA_CRYPTO + PSA_WANT_ALG_RIPEMD160 - other hashes"
    scripts/config.py full
    scripts/config.py unset MBEDTLS_USE_PSA_CRYPTO
    scripts/config.py unset MBEDTLS_SSL_PROTO_TLS1_3
    scripts/config.py -f "$CRYPTO_CONFIG_H" unset PSA_WANT_ALG_MD5
    scripts/config.py -f "$CRYPTO_CONFIG_H" unset PSA_WANT_ALG_SHA_1
    scripts/config.py -f "$CRYPTO_CONFIG_H" unset PSA_WANT_ALG_SHA_224
    scripts/config.py -f "$CRYPTO_CONFIG_H" unset PSA_WANT_ALG_SHA_256
    scripts/config.py -f "$CRYPTO_CONFIG_H" unset PSA_WANT_ALG_SHA_384
    scripts/config.py -f "$CRYPTO_CONFIG_H" unset PSA_WANT_ALG_SHA_512
    scripts/config.py -f "$CRYPTO_CONFIG_H" unset PSA_WANT_ALG_TLS12_ECJPAKE_TO_PMS
    scripts/config.py unset MBEDTLS_LMS_C
    scripts/config.py unset MBEDTLS_LMS_PRIVATE
    # Need to define the correct symbol and include the test driver header path in order to build with the test driver
    make CC=gcc CFLAGS="$ASAN_CFLAGS -DPSA_CRYPTO_DRIVER_TEST -DMBEDTLS_PSA_ACCEL_ALG_RIPEMD160 -I../tests/include -O2" LDFLAGS="$ASAN_CFLAGS"
}

# This should be renamed to test and updated once the accelerator SHA1 code is in place and ready to test.
component_build_psa_accel_alg_sha1() {
    msg "build: full - MBEDTLS_USE_PSA_CRYPTO + PSA_WANT_ALG_SHA_1 - other hashes"
    scripts/config.py full
    scripts/config.py unset MBEDTLS_USE_PSA_CRYPTO
    scripts/config.py unset MBEDTLS_SSL_PROTO_TLS1_3
    scripts/config.py -f "$CRYPTO_CONFIG_H" unset PSA_WANT_ALG_MD5
    scripts/config.py -f "$CRYPTO_CONFIG_H" unset PSA_WANT_ALG_RIPEMD160
    scripts/config.py -f "$CRYPTO_CONFIG_H" unset PSA_WANT_ALG_SHA_224
    scripts/config.py -f "$CRYPTO_CONFIG_H" unset PSA_WANT_ALG_SHA_256
    scripts/config.py -f "$CRYPTO_CONFIG_H" unset PSA_WANT_ALG_SHA_384
    scripts/config.py -f "$CRYPTO_CONFIG_H" unset PSA_WANT_ALG_SHA_512
    scripts/config.py -f "$CRYPTO_CONFIG_H" unset PSA_WANT_ALG_TLS12_ECJPAKE_TO_PMS
    scripts/config.py unset MBEDTLS_LMS_C
    scripts/config.py unset MBEDTLS_LMS_PRIVATE
    # Need to define the correct symbol and include the test driver header path in order to build with the test driver
    make CC=gcc CFLAGS="$ASAN_CFLAGS -DPSA_CRYPTO_DRIVER_TEST -DMBEDTLS_PSA_ACCEL_ALG_SHA_1 -I../tests/include -O2" LDFLAGS="$ASAN_CFLAGS"
}

# This should be renamed to test and updated once the accelerator SHA224 code is in place and ready to test.
component_build_psa_accel_alg_sha224() {
    msg "build: full - MBEDTLS_USE_PSA_CRYPTO + PSA_WANT_ALG_SHA_224 - other hashes"
    scripts/config.py full
    scripts/config.py unset MBEDTLS_USE_PSA_CRYPTO
    scripts/config.py unset MBEDTLS_SSL_PROTO_TLS1_3
    scripts/config.py -f "$CRYPTO_CONFIG_H" unset PSA_WANT_ALG_MD5
    scripts/config.py -f "$CRYPTO_CONFIG_H" unset PSA_WANT_ALG_RIPEMD160
    scripts/config.py -f "$CRYPTO_CONFIG_H" unset PSA_WANT_ALG_SHA_1
    scripts/config.py -f "$CRYPTO_CONFIG_H" unset PSA_WANT_ALG_SHA_384
    scripts/config.py -f "$CRYPTO_CONFIG_H" unset PSA_WANT_ALG_SHA_512
    scripts/config.py -f "$CRYPTO_CONFIG_H" unset PSA_WANT_ALG_TLS12_ECJPAKE_TO_PMS
    # Need to define the correct symbol and include the test driver header path in order to build with the test driver
    make CC=gcc CFLAGS="$ASAN_CFLAGS -DPSA_CRYPTO_DRIVER_TEST -DMBEDTLS_PSA_ACCEL_ALG_SHA_224 -I../tests/include -O2" LDFLAGS="$ASAN_CFLAGS"
}

# This should be renamed to test and updated once the accelerator SHA256 code is in place and ready to test.
component_build_psa_accel_alg_sha256() {
    msg "build: full - MBEDTLS_USE_PSA_CRYPTO + PSA_WANT_ALG_SHA_256 - other hashes"
    scripts/config.py full
    scripts/config.py unset MBEDTLS_USE_PSA_CRYPTO
    scripts/config.py unset MBEDTLS_SSL_PROTO_TLS1_3
    scripts/config.py -f "$CRYPTO_CONFIG_H" unset PSA_WANT_ALG_MD5
    scripts/config.py -f "$CRYPTO_CONFIG_H" unset PSA_WANT_ALG_RIPEMD160
    scripts/config.py -f "$CRYPTO_CONFIG_H" unset PSA_WANT_ALG_SHA_1
    scripts/config.py -f "$CRYPTO_CONFIG_H" unset PSA_WANT_ALG_SHA_224
    scripts/config.py -f "$CRYPTO_CONFIG_H" unset PSA_WANT_ALG_SHA_384
    scripts/config.py -f "$CRYPTO_CONFIG_H" unset PSA_WANT_ALG_SHA_512
    # Need to define the correct symbol and include the test driver header path in order to build with the test driver
    make CC=gcc CFLAGS="$ASAN_CFLAGS -DPSA_CRYPTO_DRIVER_TEST -DMBEDTLS_PSA_ACCEL_ALG_SHA_256 -I../tests/include -O2" LDFLAGS="$ASAN_CFLAGS"
}

# This should be renamed to test and updated once the accelerator SHA384 code is in place and ready to test.
component_build_psa_accel_alg_sha384() {
    msg "build: full - MBEDTLS_USE_PSA_CRYPTO + PSA_WANT_ALG_SHA_384 - other hashes"
    scripts/config.py full
    scripts/config.py unset MBEDTLS_USE_PSA_CRYPTO
    scripts/config.py unset MBEDTLS_SSL_PROTO_TLS1_3
    scripts/config.py -f "$CRYPTO_CONFIG_H" unset PSA_WANT_ALG_MD5
    scripts/config.py -f "$CRYPTO_CONFIG_H" unset PSA_WANT_ALG_RIPEMD160
    scripts/config.py -f "$CRYPTO_CONFIG_H" unset PSA_WANT_ALG_SHA_1
    scripts/config.py -f "$CRYPTO_CONFIG_H" unset PSA_WANT_ALG_SHA_224
    scripts/config.py -f "$CRYPTO_CONFIG_H" unset PSA_WANT_ALG_SHA_256
    scripts/config.py -f "$CRYPTO_CONFIG_H" unset PSA_WANT_ALG_TLS12_ECJPAKE_TO_PMS
    scripts/config.py unset MBEDTLS_LMS_C
    scripts/config.py unset MBEDTLS_LMS_PRIVATE
    # Need to define the correct symbol and include the test driver header path in order to build with the test driver
    make CC=gcc CFLAGS="$ASAN_CFLAGS -DPSA_CRYPTO_DRIVER_TEST -DMBEDTLS_PSA_ACCEL_ALG_SHA_384 -I../tests/include -O2" LDFLAGS="$ASAN_CFLAGS"
}

# This should be renamed to test and updated once the accelerator SHA512 code is in place and ready to test.
component_build_psa_accel_alg_sha512() {
    msg "build: full - MBEDTLS_USE_PSA_CRYPTO + PSA_WANT_ALG_SHA_512 - other hashes"
    scripts/config.py full
    scripts/config.py unset MBEDTLS_USE_PSA_CRYPTO
    scripts/config.py unset MBEDTLS_SSL_PROTO_TLS1_3
    scripts/config.py -f "$CRYPTO_CONFIG_H" unset PSA_WANT_ALG_MD5
    scripts/config.py -f "$CRYPTO_CONFIG_H" unset PSA_WANT_ALG_RIPEMD160
    scripts/config.py -f "$CRYPTO_CONFIG_H" unset PSA_WANT_ALG_SHA_1
    scripts/config.py -f "$CRYPTO_CONFIG_H" unset PSA_WANT_ALG_SHA_224
    scripts/config.py -f "$CRYPTO_CONFIG_H" unset PSA_WANT_ALG_SHA_256
    scripts/config.py -f "$CRYPTO_CONFIG_H" unset PSA_WANT_ALG_SHA_384
    scripts/config.py -f "$CRYPTO_CONFIG_H" unset PSA_WANT_ALG_TLS12_ECJPAKE_TO_PMS
    scripts/config.py unset MBEDTLS_LMS_C
    scripts/config.py unset MBEDTLS_LMS_PRIVATE
    # Need to define the correct symbol and include the test driver header path in order to build with the test driver
    make CC=gcc CFLAGS="$ASAN_CFLAGS -DPSA_CRYPTO_DRIVER_TEST -DMBEDTLS_PSA_ACCEL_ALG_SHA_512 -I../tests/include -O2" LDFLAGS="$ASAN_CFLAGS"
}

# This should be renamed to test and updated once the accelerator RSA code is in place and ready to test.
component_build_psa_accel_alg_rsa_pkcs1v15_crypt() {
    msg "build: full - MBEDTLS_USE_PSA_CRYPTO + PSA_WANT_ALG_RSA_PKCS1V15_CRYPT + PSA_WANT_KEY_TYPE_RSA_PUBLIC_KEY"
    scripts/config.py full
    scripts/config.py unset MBEDTLS_USE_PSA_CRYPTO
    scripts/config.py unset MBEDTLS_SSL_PROTO_TLS1_3
    scripts/config.py -f "$CRYPTO_CONFIG_H" set PSA_WANT_ALG_RSA_PKCS1V15_CRYPT 1
    scripts/config.py -f "$CRYPTO_CONFIG_H" unset PSA_WANT_ALG_RSA_PKCS1V15_SIGN
    scripts/config.py -f "$CRYPTO_CONFIG_H" unset PSA_WANT_ALG_RSA_OAEP
    scripts/config.py -f "$CRYPTO_CONFIG_H" unset PSA_WANT_ALG_RSA_PSS
    # Need to define the correct symbol and include the test driver header path in order to build with the test driver
    make CC=gcc CFLAGS="$ASAN_CFLAGS -DPSA_CRYPTO_DRIVER_TEST -DMBEDTLS_PSA_ACCEL_ALG_RSA_PKCS1V15_CRYPT -I../tests/include -O2" LDFLAGS="$ASAN_CFLAGS"
}

# This should be renamed to test and updated once the accelerator RSA code is in place and ready to test.
component_build_psa_accel_alg_rsa_pkcs1v15_sign() {
    msg "build: full - MBEDTLS_USE_PSA_CRYPTO + PSA_WANT_ALG_RSA_PKCS1V15_SIGN + PSA_WANT_KEY_TYPE_RSA_PUBLIC_KEY"
    scripts/config.py full
    scripts/config.py unset MBEDTLS_USE_PSA_CRYPTO
    scripts/config.py unset MBEDTLS_SSL_PROTO_TLS1_3
    scripts/config.py -f "$CRYPTO_CONFIG_H" set PSA_WANT_ALG_RSA_PKCS1V15_SIGN 1
    scripts/config.py -f "$CRYPTO_CONFIG_H" unset PSA_WANT_ALG_RSA_PKCS1V15_CRYPT
    scripts/config.py -f "$CRYPTO_CONFIG_H" unset PSA_WANT_ALG_RSA_OAEP
    scripts/config.py -f "$CRYPTO_CONFIG_H" unset PSA_WANT_ALG_RSA_PSS
    # Need to define the correct symbol and include the test driver header path in order to build with the test driver
    make CC=gcc CFLAGS="$ASAN_CFLAGS -DPSA_CRYPTO_DRIVER_TEST -DMBEDTLS_PSA_ACCEL_ALG_RSA_PKCS1V15_SIGN -I../tests/include -O2" LDFLAGS="$ASAN_CFLAGS"
}

# This should be renamed to test and updated once the accelerator RSA code is in place and ready to test.
component_build_psa_accel_alg_rsa_oaep() {
    msg "build: full - MBEDTLS_USE_PSA_CRYPTO + PSA_WANT_ALG_RSA_OAEP + PSA_WANT_KEY_TYPE_RSA_PUBLIC_KEY"
    scripts/config.py full
    scripts/config.py unset MBEDTLS_USE_PSA_CRYPTO
    scripts/config.py unset MBEDTLS_SSL_PROTO_TLS1_3
    scripts/config.py -f "$CRYPTO_CONFIG_H" set PSA_WANT_ALG_RSA_OAEP 1
    scripts/config.py -f "$CRYPTO_CONFIG_H" unset PSA_WANT_ALG_RSA_PKCS1V15_CRYPT
    scripts/config.py -f "$CRYPTO_CONFIG_H" unset PSA_WANT_ALG_RSA_PKCS1V15_SIGN
    scripts/config.py -f "$CRYPTO_CONFIG_H" unset PSA_WANT_ALG_RSA_PSS
    # Need to define the correct symbol and include the test driver header path in order to build with the test driver
    make CC=gcc CFLAGS="$ASAN_CFLAGS -DPSA_CRYPTO_DRIVER_TEST -DMBEDTLS_PSA_ACCEL_ALG_RSA_OAEP -I../tests/include -O2" LDFLAGS="$ASAN_CFLAGS"
}

# This should be renamed to test and updated once the accelerator RSA code is in place and ready to test.
component_build_psa_accel_alg_rsa_pss() {
    msg "build: full - MBEDTLS_USE_PSA_CRYPTO + PSA_WANT_ALG_RSA_PSS + PSA_WANT_KEY_TYPE_RSA_PUBLIC_KEY"
    scripts/config.py full
    scripts/config.py unset MBEDTLS_USE_PSA_CRYPTO
    scripts/config.py unset MBEDTLS_SSL_PROTO_TLS1_3
    scripts/config.py -f "$CRYPTO_CONFIG_H" set PSA_WANT_ALG_RSA_PSS 1
    scripts/config.py -f "$CRYPTO_CONFIG_H" unset PSA_WANT_ALG_RSA_PKCS1V15_CRYPT
    scripts/config.py -f "$CRYPTO_CONFIG_H" unset PSA_WANT_ALG_RSA_PKCS1V15_SIGN
    scripts/config.py -f "$CRYPTO_CONFIG_H" unset PSA_WANT_ALG_RSA_OAEP
    # Need to define the correct symbol and include the test driver header path in order to build with the test driver
    make CC=gcc CFLAGS="$ASAN_CFLAGS -DPSA_CRYPTO_DRIVER_TEST -DMBEDTLS_PSA_ACCEL_ALG_RSA_PSS -I../tests/include -O2" LDFLAGS="$ASAN_CFLAGS"
}

# This should be renamed to test and updated once the accelerator RSA code is in place and ready to test.
component_build_psa_accel_key_type_rsa_key_pair() {
    msg "build: full - MBEDTLS_USE_PSA_CRYPTO + PSA_WANT_KEY_TYPE_RSA_KEY_PAIR_xxx + PSA_WANT_ALG_RSA_PSS"
    scripts/config.py full
    scripts/config.py unset MBEDTLS_USE_PSA_CRYPTO
    scripts/config.py unset MBEDTLS_SSL_PROTO_TLS1_3
    scripts/config.py -f "$CRYPTO_CONFIG_H" set PSA_WANT_ALG_RSA_PSS 1
    scripts/config.py -f "$CRYPTO_CONFIG_H" set PSA_WANT_KEY_TYPE_RSA_KEY_PAIR_BASIC 1
    scripts/config.py -f "$CRYPTO_CONFIG_H" set PSA_WANT_KEY_TYPE_RSA_KEY_PAIR_IMPORT 1
    scripts/config.py -f "$CRYPTO_CONFIG_H" set PSA_WANT_KEY_TYPE_RSA_KEY_PAIR_EXPORT 1
    scripts/config.py -f "$CRYPTO_CONFIG_H" set PSA_WANT_KEY_TYPE_RSA_KEY_PAIR_GENERATE 1
    # Need to define the correct symbol and include the test driver header path in order to build with the test driver
    make CC=gcc CFLAGS="$ASAN_CFLAGS -DPSA_CRYPTO_DRIVER_TEST -DMBEDTLS_PSA_ACCEL_KEY_TYPE_RSA_KEY_PAIR -I../tests/include -O2" LDFLAGS="$ASAN_CFLAGS"
}

# This should be renamed to test and updated once the accelerator RSA code is in place and ready to test.
component_build_psa_accel_key_type_rsa_public_key() {
    msg "build: full - MBEDTLS_USE_PSA_CRYPTO + PSA_WANT_KEY_TYPE_RSA_PUBLIC_KEY + PSA_WANT_ALG_RSA_PSS"
    scripts/config.py full
    scripts/config.py unset MBEDTLS_USE_PSA_CRYPTO
    scripts/config.py unset MBEDTLS_SSL_PROTO_TLS1_3
    scripts/config.py -f "$CRYPTO_CONFIG_H" set PSA_WANT_ALG_RSA_PSS 1
    scripts/config.py -f "$CRYPTO_CONFIG_H" set PSA_WANT_KEY_TYPE_RSA_PUBLIC_KEY 1
    # Need to define the correct symbol and include the test driver header path in order to build with the test driver
    make CC=gcc CFLAGS="$ASAN_CFLAGS -DPSA_CRYPTO_DRIVER_TEST -DMBEDTLS_PSA_ACCEL_KEY_TYPE_RSA_PUBLIC_KEY -I../tests/include -O2" LDFLAGS="$ASAN_CFLAGS"
}


support_build_tfm_armcc () {
    armc6_cc="$ARMC6_BIN_DIR/armclang"
    (check_tools "$armc6_cc" > /dev/null 2>&1)
}

component_build_tfm_armcc() {
    # test the TF-M configuration can build cleanly with various warning flags enabled
    cp configs/tfm_mbedcrypto_config_profile_medium.h "$CONFIG_H"
    cp configs/crypto_config_profile_medium.h "$CRYPTO_CONFIG_H"

    msg "build: TF-M config, armclang armv7-m thumb2"
    make clean
    armc6_build_test "--target=arm-arm-none-eabi -march=armv7-m -mthumb -Os -std=c99 -Werror -Wall -Wextra -Wwrite-strings -Wpointer-arith -Wimplicit-fallthrough -Wshadow -Wvla -Wformat=2 -Wno-format-nonliteral -Wshadow -Wasm-operand-widths -Wunused"
}

component_build_tfm() {
    # test the TF-M configuration can build cleanly with various warning flags enabled
    cp configs/tfm_mbedcrypto_config_profile_medium.h "$CONFIG_H"
    cp configs/crypto_config_profile_medium.h "$CRYPTO_CONFIG_H"

    msg "build: TF-M config, clang, armv7-m thumb2"
    make lib CC="clang" CFLAGS="--target=arm-linux-gnueabihf -march=armv7-m -mthumb -Os -std=c99 -Werror -Wall -Wextra -Wwrite-strings -Wpointer-arith -Wimplicit-fallthrough -Wshadow -Wvla -Wformat=2 -Wno-format-nonliteral -Wshadow -Wasm-operand-widths -Wunused"

    msg "build: TF-M config, gcc native build"
    make clean
    make lib CC="gcc" CFLAGS="-Os -std=c99 -Werror -Wall -Wextra -Wwrite-strings -Wpointer-arith -Wshadow -Wvla -Wformat=2 -Wno-format-nonliteral -Wshadow -Wformat-signedness -Wlogical-op"
}

component_build_aes_variations() { # ~45s
    # aes.o has many #if defined(...) guards that intersect in complex ways.
    # Test that all the combinations build cleanly. The most common issue is
    # unused variables/functions, so ensure -Wunused is set.

    msg "build: aes.o for all combinations of relevant config options"

    for a in set unset; do
    for b in set unset; do
    for c in set unset; do
    for d in set unset; do
    for e in set unset; do
    for f in set unset; do
    for g in set unset; do
        echo ./scripts/config.py $a MBEDTLS_AES_SETKEY_ENC_ALT
        echo ./scripts/config.py $b MBEDTLS_AES_DECRYPT_ALT
        echo ./scripts/config.py $c MBEDTLS_AES_ROM_TABLES
        echo ./scripts/config.py $d MBEDTLS_AES_ENCRYPT_ALT
        echo ./scripts/config.py $e MBEDTLS_AES_SETKEY_DEC_ALT
        echo ./scripts/config.py $f MBEDTLS_AES_FEWER_TABLES
        echo ./scripts/config.py $g MBEDTLS_PADLOCK_C

        ./scripts/config.py $a MBEDTLS_AES_SETKEY_ENC_ALT
        ./scripts/config.py $b MBEDTLS_AES_DECRYPT_ALT
        ./scripts/config.py $c MBEDTLS_AES_ROM_TABLES
        ./scripts/config.py $d MBEDTLS_AES_ENCRYPT_ALT
        ./scripts/config.py $e MBEDTLS_AES_SETKEY_DEC_ALT
        ./scripts/config.py $f MBEDTLS_AES_FEWER_TABLES
        ./scripts/config.py $g MBEDTLS_PADLOCK_C

        rm -f library/aes.o
        make -C library aes.o CC="clang" CFLAGS="-O0 -std=c99 -Werror -Wall -Wextra -Wwrite-strings -Wpointer-arith -Wimplicit-fallthrough -Wshadow -Wvla -Wformat=2 -Wno-format-nonliteral -Wshadow -Wasm-operand-widths -Wunused"
    done
    done
    done
    done
    done
    done
    done
}

component_test_no_platform () {
    # Full configuration build, without platform support, file IO and net sockets.
    # This should catch missing mbedtls_printf definitions, and by disabling file
    # IO, it should catch missing '#include <stdio.h>'
    msg "build: full config except platform/fsio/net, make, gcc, C99" # ~ 30s
    scripts/config.py full
    scripts/config.py unset MBEDTLS_PLATFORM_C
    scripts/config.py unset MBEDTLS_NET_C
    scripts/config.py unset MBEDTLS_PLATFORM_MEMORY
    scripts/config.py unset MBEDTLS_PLATFORM_PRINTF_ALT
    scripts/config.py unset MBEDTLS_PLATFORM_FPRINTF_ALT
    scripts/config.py unset MBEDTLS_PLATFORM_SNPRINTF_ALT
    scripts/config.py unset MBEDTLS_PLATFORM_VSNPRINTF_ALT
    scripts/config.py unset MBEDTLS_PLATFORM_TIME_ALT
    scripts/config.py unset MBEDTLS_PLATFORM_EXIT_ALT
    scripts/config.py unset MBEDTLS_PLATFORM_SETBUF_ALT
    scripts/config.py unset MBEDTLS_PLATFORM_NV_SEED_ALT
    scripts/config.py unset MBEDTLS_ENTROPY_NV_SEED
    scripts/config.py unset MBEDTLS_FS_IO
    scripts/config.py unset MBEDTLS_PSA_CRYPTO_SE_C
    scripts/config.py unset MBEDTLS_PSA_CRYPTO_STORAGE_C
    scripts/config.py unset MBEDTLS_PSA_ITS_FILE_C
    # Note, _DEFAULT_SOURCE needs to be defined for platforms using glibc version >2.19,
    # to re-enable platform integration features otherwise disabled in C99 builds
    make CC=gcc CFLAGS='-Werror -Wall -Wextra -std=c99 -pedantic -Os -D_DEFAULT_SOURCE' lib programs
    make CC=gcc CFLAGS='-Werror -Wall -Wextra -Os' test
}

component_build_no_std_function () {
    # catch compile bugs in _uninit functions
    msg "build: full config with NO_STD_FUNCTION, make, gcc" # ~ 30s
    scripts/config.py full
    scripts/config.py set MBEDTLS_PLATFORM_NO_STD_FUNCTIONS
    scripts/config.py unset MBEDTLS_ENTROPY_NV_SEED
    scripts/config.py unset MBEDTLS_PLATFORM_NV_SEED_ALT
    CC=gcc cmake -D CMAKE_BUILD_TYPE:String=Check .
    make
}

component_build_no_ssl_srv () {
    msg "build: full config except SSL server, make, gcc" # ~ 30s
    scripts/config.py full
    scripts/config.py unset MBEDTLS_SSL_SRV_C
    make CC=gcc CFLAGS='-Werror -Wall -Wextra -O1'
}

component_build_no_ssl_cli () {
    msg "build: full config except SSL client, make, gcc" # ~ 30s
    scripts/config.py full
    scripts/config.py unset MBEDTLS_SSL_CLI_C
    make CC=gcc CFLAGS='-Werror -Wall -Wextra -O1'
}

component_build_no_sockets () {
    # Note, C99 compliance can also be tested with the sockets support disabled,
    # as that requires a POSIX platform (which isn't the same as C99).
    msg "build: full config except net_sockets.c, make, gcc -std=c99 -pedantic" # ~ 30s
    scripts/config.py full
    scripts/config.py unset MBEDTLS_NET_C # getaddrinfo() undeclared, etc.
    scripts/config.py set MBEDTLS_NO_PLATFORM_ENTROPY # uses syscall() on GNU/Linux
    make CC=gcc CFLAGS='-Werror -Wall -Wextra -O1 -std=c99 -pedantic' lib
}

component_test_memory_buffer_allocator_backtrace () {
    msg "build: default config with memory buffer allocator and backtrace enabled"
    scripts/config.py set MBEDTLS_MEMORY_BUFFER_ALLOC_C
    scripts/config.py set MBEDTLS_PLATFORM_MEMORY
    scripts/config.py set MBEDTLS_MEMORY_BACKTRACE
    scripts/config.py set MBEDTLS_MEMORY_DEBUG
    CC=gcc cmake -DCMAKE_BUILD_TYPE:String=Release .
    make

    msg "test: MBEDTLS_MEMORY_BUFFER_ALLOC_C and MBEDTLS_MEMORY_BACKTRACE"
    make test
}

component_test_memory_buffer_allocator () {
    msg "build: default config with memory buffer allocator"
    scripts/config.py set MBEDTLS_MEMORY_BUFFER_ALLOC_C
    scripts/config.py set MBEDTLS_PLATFORM_MEMORY
    CC=gcc cmake -DCMAKE_BUILD_TYPE:String=Release .
    make

    msg "test: MBEDTLS_MEMORY_BUFFER_ALLOC_C"
    make test

    msg "test: ssl-opt.sh, MBEDTLS_MEMORY_BUFFER_ALLOC_C"
    # MBEDTLS_MEMORY_BUFFER_ALLOC is slow. Skip tests that tend to time out.
    tests/ssl-opt.sh -e '^DTLS proxy'
}

component_test_no_max_fragment_length () {
    # Run max fragment length tests with MFL disabled
    msg "build: default config except MFL extension (ASan build)" # ~ 30s
    scripts/config.py unset MBEDTLS_SSL_MAX_FRAGMENT_LENGTH
    CC=gcc cmake -D CMAKE_BUILD_TYPE:String=Asan .
    make

    msg "test: ssl-opt.sh, MFL-related tests"
    tests/ssl-opt.sh -f "Max fragment length"
}

component_test_asan_remove_peer_certificate () {
    msg "build: default config with MBEDTLS_SSL_KEEP_PEER_CERTIFICATE disabled (ASan build)"
    scripts/config.py unset MBEDTLS_SSL_KEEP_PEER_CERTIFICATE
    CC=gcc cmake -D CMAKE_BUILD_TYPE:String=Asan .
    make

    msg "test: !MBEDTLS_SSL_KEEP_PEER_CERTIFICATE"
    make test

    msg "test: ssl-opt.sh, !MBEDTLS_SSL_KEEP_PEER_CERTIFICATE"
    tests/ssl-opt.sh

    msg "test: compat.sh, !MBEDTLS_SSL_KEEP_PEER_CERTIFICATE"
    tests/compat.sh

    msg "test: context-info.sh, !MBEDTLS_SSL_KEEP_PEER_CERTIFICATE"
    tests/context-info.sh
}

component_test_no_max_fragment_length_small_ssl_out_content_len () {
    msg "build: no MFL extension, small SSL_OUT_CONTENT_LEN (ASan build)"
    scripts/config.py unset MBEDTLS_SSL_MAX_FRAGMENT_LENGTH
    scripts/config.py set MBEDTLS_SSL_IN_CONTENT_LEN 16384
    scripts/config.py set MBEDTLS_SSL_OUT_CONTENT_LEN 4096
    CC=gcc cmake -D CMAKE_BUILD_TYPE:String=Asan .
    make

    msg "test: MFL tests (disabled MFL extension case) & large packet tests"
    tests/ssl-opt.sh -f "Max fragment length\|Large buffer"

    msg "test: context-info.sh (disabled MFL extension case)"
    tests/context-info.sh
}

component_test_variable_ssl_in_out_buffer_len () {
    msg "build: MBEDTLS_SSL_VARIABLE_BUFFER_LENGTH enabled (ASan build)"
    scripts/config.py set MBEDTLS_SSL_VARIABLE_BUFFER_LENGTH
    CC=gcc cmake -D CMAKE_BUILD_TYPE:String=Asan .
    make

    msg "test: MBEDTLS_SSL_VARIABLE_BUFFER_LENGTH enabled"
    make test

    msg "test: ssl-opt.sh, MBEDTLS_SSL_VARIABLE_BUFFER_LENGTH enabled"
    tests/ssl-opt.sh

    msg "test: compat.sh, MBEDTLS_SSL_VARIABLE_BUFFER_LENGTH enabled"
    tests/compat.sh
}

component_test_dtls_cid_legacy () {
    msg "build: MBEDTLS_SSL_DTLS_CONNECTION_ID (legacy) enabled (ASan build)"
    scripts/config.py set MBEDTLS_SSL_DTLS_CONNECTION_ID_COMPAT 1

    CC=gcc cmake -D CMAKE_BUILD_TYPE:String=Asan .
    make

    msg "test: MBEDTLS_SSL_DTLS_CONNECTION_ID (legacy)"
    make test

    msg "test: ssl-opt.sh, MBEDTLS_SSL_DTLS_CONNECTION_ID (legacy) enabled"
    tests/ssl-opt.sh

    msg "test: compat.sh, MBEDTLS_SSL_DTLS_CONNECTION_ID (legacy) enabled"
    tests/compat.sh
}

component_test_ssl_alloc_buffer_and_mfl () {
    msg "build: default config with memory buffer allocator and MFL extension"
    scripts/config.py set MBEDTLS_MEMORY_BUFFER_ALLOC_C
    scripts/config.py set MBEDTLS_PLATFORM_MEMORY
    scripts/config.py set MBEDTLS_MEMORY_DEBUG
    scripts/config.py set MBEDTLS_SSL_MAX_FRAGMENT_LENGTH
    scripts/config.py set MBEDTLS_SSL_VARIABLE_BUFFER_LENGTH
    CC=gcc cmake -DCMAKE_BUILD_TYPE:String=Release .
    make

    msg "test: MBEDTLS_SSL_VARIABLE_BUFFER_LENGTH, MBEDTLS_MEMORY_BUFFER_ALLOC_C, MBEDTLS_MEMORY_DEBUG and MBEDTLS_SSL_MAX_FRAGMENT_LENGTH"
    make test

    msg "test: MBEDTLS_SSL_VARIABLE_BUFFER_LENGTH, MBEDTLS_MEMORY_BUFFER_ALLOC_C, MBEDTLS_MEMORY_DEBUG and MBEDTLS_SSL_MAX_FRAGMENT_LENGTH"
    tests/ssl-opt.sh -f "Handshake memory usage"
}

component_test_when_no_ciphersuites_have_mac () {
    msg "build: when no ciphersuites have MAC"
    scripts/config.py unset MBEDTLS_CIPHER_NULL_CIPHER
    scripts/config.py unset MBEDTLS_CIPHER_MODE_CBC
    scripts/config.py unset MBEDTLS_CMAC_C
    make

    msg "test: !MBEDTLS_SSL_SOME_MODES_USE_MAC"
    make test

    msg "test ssl-opt.sh: !MBEDTLS_SSL_SOME_MODES_USE_MAC"
    tests/ssl-opt.sh -f 'Default\|EtM' -e 'without EtM'
}

component_test_no_date_time () {
    msg "build: default config without MBEDTLS_HAVE_TIME_DATE"
    scripts/config.py unset MBEDTLS_HAVE_TIME_DATE
    CC=gcc cmake -D CMAKE_BUILD_TYPE:String=Check .
    make

    msg "test: !MBEDTLS_HAVE_TIME_DATE - main suites"
    make test
}

component_test_platform_calloc_macro () {
    msg "build: MBEDTLS_PLATFORM_{CALLOC/FREE}_MACRO enabled (ASan build)"
    scripts/config.py set MBEDTLS_PLATFORM_MEMORY
    scripts/config.py set MBEDTLS_PLATFORM_CALLOC_MACRO calloc
    scripts/config.py set MBEDTLS_PLATFORM_FREE_MACRO   free
    CC=gcc cmake -D CMAKE_BUILD_TYPE:String=Asan .
    make

    msg "test: MBEDTLS_PLATFORM_{CALLOC/FREE}_MACRO enabled (ASan build)"
    make test
}

component_test_malloc_0_null () {
    msg "build: malloc(0) returns NULL (ASan+UBSan build)"
    scripts/config.py full
    make CC=gcc CFLAGS="'-DMBEDTLS_USER_CONFIG_FILE=\"$PWD/tests/configs/user-config-malloc-0-null.h\"' $ASAN_CFLAGS -O" LDFLAGS="$ASAN_CFLAGS"

    msg "test: malloc(0) returns NULL (ASan+UBSan build)"
    make test

    msg "selftest: malloc(0) returns NULL (ASan+UBSan build)"
    # Just the calloc selftest. "make test" ran the others as part of the
    # test suites.
    programs/test/selftest calloc

    msg "test ssl-opt.sh: malloc(0) returns NULL (ASan+UBSan build)"
    # Run a subset of the tests. The choice is a balance between coverage
    # and time (including time indirectly wasted due to flaky tests).
    # The current choice is to skip tests whose description includes
    # "proxy", which is an approximation of skipping tests that use the
    # UDP proxy, which tend to be slower and flakier.
    tests/ssl-opt.sh -e 'proxy'
}

support_test_aesni() {
    # Check that gcc targets x86_64 (we can build AESNI), and check for
    # AESNI support on the host (we can run AESNI).
    #
    # The name of this function is possibly slightly misleading, but needs to align
    # with the name of the corresponding test, component_test_aesni.
    #
    # In principle 32-bit x86 can support AESNI, but our implementation does not
    # support 32-bit x86, so we check for x86-64.
    # We can only grep /proc/cpuinfo on Linux, so this also checks for Linux
    (gcc -v 2>&1 | grep Target | grep -q x86_64) &&
        [[ "$HOSTTYPE" == "x86_64" && "$OSTYPE" == "linux-gnu" ]] &&
        (grep '^flags' /proc/cpuinfo | grep -qw aes)
}

component_test_aesni () { # ~ 60s
    # This tests the two AESNI implementations (intrinsics and assembly), and also the plain C
    # fallback. It also tests the logic that is used to select which implementation(s) to build.
    #
    # This test does not require the host to have support for AESNI (if it doesn't, the run-time
    # AESNI detection will fallback to the plain C implementation, so the tests will instead
    # exercise the plain C impl).

    msg "build: default config with different AES implementations"
    scripts/config.py set MBEDTLS_AESNI_C
    scripts/config.py set MBEDTLS_HAVE_ASM

    # test the intrinsics implementation
    msg "AES tests, test intrinsics"
    make clean
    make test programs/test/selftest CC=gcc CFLAGS='-Werror -Wall -Wextra -mpclmul -msse2 -maes'
    # check that we built intrinsics - this should be used by default when supported by the compiler
    ./programs/test/selftest | grep "AESNI code" | grep -q "intrinsics"

    # test the asm implementation
    msg "AES tests, test assembly"
    make clean
    make test programs/test/selftest CC=gcc CFLAGS='-Werror -Wall -Wextra -mno-pclmul -mno-sse2 -mno-aes'
    # check that we built assembly - this should be built if the compiler does not support intrinsics
    ./programs/test/selftest | grep "AESNI code" | grep -q "assembly"

    # test the plain C implementation
    scripts/config.py unset MBEDTLS_AESNI_C
    msg "AES tests, plain C"
    make clean
    make test programs/test/selftest CC=gcc CFLAGS='-O2 -Werror'
    # check that there is no AESNI code present
    ./programs/test/selftest | not grep -q "AESNI code"
}

component_test_aes_only_128_bit_keys () {
    msg "build: default config + AES_ONLY_128_BIT_KEY_LENGTH"
    scripts/config.py set MBEDTLS_AES_ONLY_128_BIT_KEY_LENGTH
    scripts/config.py unset MBEDTLS_PADLOCK_C

    make CC=gcc CFLAGS='-Werror -Wall -Wextra'

    msg "test: default config + AES_ONLY_128_BIT_KEY_LENGTH"
    make test
}

component_test_no_ctr_drbg_aes_only_128_bit_keys () {
    msg "build: default config + AES_ONLY_128_BIT_KEY_LENGTH - CTR_DRBG_C"
    scripts/config.py set MBEDTLS_AES_ONLY_128_BIT_KEY_LENGTH
    scripts/config.py unset MBEDTLS_CTR_DRBG_C
    scripts/config.py unset MBEDTLS_PADLOCK_C

    make CC=clang CFLAGS='-Werror -Wall -Wextra'

    msg "test: default config + AES_ONLY_128_BIT_KEY_LENGTH - CTR_DRBG_C"
    make test
}

component_test_aes_only_128_bit_keys_have_builtins () {
    msg "build: default config + AES_ONLY_128_BIT_KEY_LENGTH - AESNI_C - AESCE_C"
    scripts/config.py set MBEDTLS_AES_ONLY_128_BIT_KEY_LENGTH
    scripts/config.py unset MBEDTLS_PADLOCK_C
    scripts/config.py unset MBEDTLS_AESNI_C
    scripts/config.py unset MBEDTLS_AESCE_C

    make CC=gcc CFLAGS='-Werror -Wall -Wextra'

    msg "test: default config + AES_ONLY_128_BIT_KEY_LENGTH - AESNI_C - AESCE_C"
    make test

    msg "selftest: default config + AES_ONLY_128_BIT_KEY_LENGTH - AESNI_C - AESCE_C"
    programs/test/selftest
}

component_test_aes_fewer_tables () {
    msg "build: default config with AES_FEWER_TABLES enabled"
    scripts/config.py set MBEDTLS_AES_FEWER_TABLES
    make CC=gcc CFLAGS='-Werror -Wall -Wextra'

    msg "test: AES_FEWER_TABLES"
    make test
}

component_test_aes_rom_tables () {
    msg "build: default config with AES_ROM_TABLES enabled"
    scripts/config.py set MBEDTLS_AES_ROM_TABLES
    make CC=gcc CFLAGS='-Werror -Wall -Wextra'

    msg "test: AES_ROM_TABLES"
    make test
}

component_test_aes_fewer_tables_and_rom_tables () {
    msg "build: default config with AES_ROM_TABLES and AES_FEWER_TABLES enabled"
    scripts/config.py set MBEDTLS_AES_FEWER_TABLES
    scripts/config.py set MBEDTLS_AES_ROM_TABLES
    make CC=gcc CFLAGS='-Werror -Wall -Wextra'

    msg "test: AES_FEWER_TABLES + AES_ROM_TABLES"
    make test
}

component_test_ctr_drbg_aes_256_sha_256 () {
    msg "build: full + MBEDTLS_ENTROPY_FORCE_SHA256 (ASan build)"
    scripts/config.py full
    scripts/config.py unset MBEDTLS_MEMORY_BUFFER_ALLOC_C
    scripts/config.py set MBEDTLS_ENTROPY_FORCE_SHA256
    CC=gcc cmake -D CMAKE_BUILD_TYPE:String=Asan .
    make

    msg "test: full + MBEDTLS_ENTROPY_FORCE_SHA256 (ASan build)"
    make test
}

component_test_ctr_drbg_aes_128_sha_512 () {
    msg "build: full + MBEDTLS_CTR_DRBG_USE_128_BIT_KEY (ASan build)"
    scripts/config.py full
    scripts/config.py unset MBEDTLS_MEMORY_BUFFER_ALLOC_C
    scripts/config.py set MBEDTLS_CTR_DRBG_USE_128_BIT_KEY
    CC=gcc cmake -D CMAKE_BUILD_TYPE:String=Asan .
    make

    msg "test: full + MBEDTLS_CTR_DRBG_USE_128_BIT_KEY (ASan build)"
    make test
}

component_test_ctr_drbg_aes_128_sha_256 () {
    msg "build: full + MBEDTLS_CTR_DRBG_USE_128_BIT_KEY + MBEDTLS_ENTROPY_FORCE_SHA256 (ASan build)"
    scripts/config.py full
    scripts/config.py unset MBEDTLS_MEMORY_BUFFER_ALLOC_C
    scripts/config.py set MBEDTLS_CTR_DRBG_USE_128_BIT_KEY
    scripts/config.py set MBEDTLS_ENTROPY_FORCE_SHA256
    CC=gcc cmake -D CMAKE_BUILD_TYPE:String=Asan .
    make

    msg "test: full + MBEDTLS_CTR_DRBG_USE_128_BIT_KEY + MBEDTLS_ENTROPY_FORCE_SHA256 (ASan build)"
    make test
}

component_test_se_default () {
    msg "build: default config + MBEDTLS_PSA_CRYPTO_SE_C"
    scripts/config.py set MBEDTLS_PSA_CRYPTO_SE_C
    make CC=clang CFLAGS="$ASAN_CFLAGS -Os" LDFLAGS="$ASAN_CFLAGS"

    msg "test: default config + MBEDTLS_PSA_CRYPTO_SE_C"
    make test
}

component_test_psa_crypto_drivers () {
    msg "build: full + test drivers dispatching to builtins"
    scripts/config.py full
    scripts/config.py unset MBEDTLS_PSA_CRYPTO_CONFIG
    loc_cflags="$ASAN_CFLAGS -DPSA_CRYPTO_DRIVER_TEST_ALL"
    loc_cflags="${loc_cflags} '-DMBEDTLS_USER_CONFIG_FILE=\"../tests/configs/user-config-for-test.h\"'"
    loc_cflags="${loc_cflags} -I../tests/include -O2"

    make CC=gcc CFLAGS="${loc_cflags}" LDFLAGS="$ASAN_CFLAGS"

    msg "test: full + test drivers dispatching to builtins"
    make test
}

component_test_make_shared () {
    msg "build/test: make shared" # ~ 40s
    make SHARED=1 all check
    ldd programs/util/strerror | grep libmbedcrypto
    programs/test/dlopen_demo.sh
}

component_test_cmake_shared () {
    msg "build/test: cmake shared" # ~ 2min
    cmake -DUSE_SHARED_MBEDTLS_LIBRARY=On .
    make
    ldd programs/util/strerror | grep libmbedcrypto
    make test
    programs/test/dlopen_demo.sh
}

test_build_opt () {
    info=$1 cc=$2; shift 2
    $cc --version
    for opt in "$@"; do
          msg "build/test: $cc $opt, $info" # ~ 30s
          make CC="$cc" CFLAGS="$opt -std=c99 -pedantic -Wall -Wextra -Werror"
          # We're confident enough in compilers to not run _all_ the tests,
          # but at least run the unit tests. In particular, runs with
          # optimizations use inline assembly whereas runs with -O0
          # skip inline assembly.
          make test # ~30s
          make clean
    done
}

# For FreeBSD we invoke the function by name so this condition is added
# to disable the existing test_clang_opt function for linux.
if [[ $(uname) != "Linux" ]]; then
    component_test_clang_opt () {
        scripts/config.py full
        test_build_opt 'full config' clang -O0 -Os -O2
    }
fi

component_test_clang_latest_opt () {
    scripts/config.py full
    test_build_opt 'full config' "$CLANG_LATEST" -O0 -Os -O2
}
support_test_clang_latest_opt () {
    type "$CLANG_LATEST" >/dev/null 2>/dev/null
}

component_test_clang_earliest_opt () {
    scripts/config.py full
    test_build_opt 'full config' "$CLANG_EARLIEST" -O0
}
support_test_clang_earliest_opt () {
    type "$CLANG_EARLIEST" >/dev/null 2>/dev/null
}

component_test_gcc_latest_opt () {
    scripts/config.py full
    test_build_opt 'full config' "$GCC_LATEST" -O0 -Os -O2
}
support_test_gcc_latest_opt () {
    type "$GCC_LATEST" >/dev/null 2>/dev/null
}

component_test_gcc_earliest_opt () {
    scripts/config.py full
    test_build_opt 'full config' "$GCC_EARLIEST" -O0
}
support_test_gcc_earliest_opt () {
    type "$GCC_EARLIEST" >/dev/null 2>/dev/null
}

component_build_mbedtls_config_file () {
    msg "build: make with MBEDTLS_CONFIG_FILE" # ~40s
    scripts/config.py -w full_config.h full
    echo '#error "MBEDTLS_CONFIG_FILE is not working"' >"$CONFIG_H"
    make CFLAGS="-I '$PWD' -DMBEDTLS_CONFIG_FILE='\"full_config.h\"'"
    # Make sure this feature is enabled. We'll disable it in the next phase.
    programs/test/query_compile_time_config MBEDTLS_NIST_KW_C
    make clean

    msg "build: make with MBEDTLS_CONFIG_FILE + MBEDTLS_USER_CONFIG_FILE"
    # In the user config, disable one feature (for simplicity, pick a feature
    # that nothing else depends on).
    echo '#undef MBEDTLS_NIST_KW_C' >user_config.h
    make CFLAGS="-I '$PWD' -DMBEDTLS_CONFIG_FILE='\"full_config.h\"' -DMBEDTLS_USER_CONFIG_FILE='\"user_config.h\"'"
    not programs/test/query_compile_time_config MBEDTLS_NIST_KW_C

    rm -f user_config.h full_config.h
}

component_build_psa_config_file () {
    msg "build: make with MBEDTLS_PSA_CRYPTO_CONFIG_FILE" # ~40s
    scripts/config.py set MBEDTLS_PSA_CRYPTO_CONFIG
    cp "$CRYPTO_CONFIG_H" psa_test_config.h
    echo '#error "MBEDTLS_PSA_CRYPTO_CONFIG_FILE is not working"' >"$CRYPTO_CONFIG_H"
    make CFLAGS="-I '$PWD' -DMBEDTLS_PSA_CRYPTO_CONFIG_FILE='\"psa_test_config.h\"'"
    # Make sure this feature is enabled. We'll disable it in the next phase.
    programs/test/query_compile_time_config MBEDTLS_CMAC_C
    make clean

    msg "build: make with MBEDTLS_PSA_CRYPTO_CONFIG_FILE + MBEDTLS_PSA_CRYPTO_USER_CONFIG_FILE" # ~40s
    # In the user config, disable one feature, which will reflect on the
    # mbedtls configuration so we can query it with query_compile_time_config.
    echo '#undef PSA_WANT_ALG_CMAC' >psa_user_config.h
    scripts/config.py unset MBEDTLS_CMAC_C
    make CFLAGS="-I '$PWD' -DMBEDTLS_PSA_CRYPTO_CONFIG_FILE='\"psa_test_config.h\"' -DMBEDTLS_PSA_CRYPTO_USER_CONFIG_FILE='\"psa_user_config.h\"'"
    not programs/test/query_compile_time_config MBEDTLS_CMAC_C

    rm -f psa_test_config.h psa_user_config.h
}

component_build_psa_alt_headers () {
    msg "build: make with PSA alt headers" # ~20s

    # Generate alternative versions of the substitutable headers with the
    # same content except different include guards.
    make -C tests include/alt-extra/psa/crypto_platform_alt.h include/alt-extra/psa/crypto_struct_alt.h

    # Build the library and some programs.
    # Don't build the fuzzers to avoid having to go through hoops to set
    # a correct include path for programs/fuzz/Makefile.
    make CFLAGS="-I ../tests/include/alt-extra -DMBEDTLS_PSA_CRYPTO_PLATFORM_FILE='\"psa/crypto_platform_alt.h\"' -DMBEDTLS_PSA_CRYPTO_STRUCT_FILE='\"psa/crypto_struct_alt.h\"'" lib
    make -C programs -o fuzz CFLAGS="-I ../tests/include/alt-extra -DMBEDTLS_PSA_CRYPTO_PLATFORM_FILE='\"psa/crypto_platform_alt.h\"' -DMBEDTLS_PSA_CRYPTO_STRUCT_FILE='\"psa/crypto_struct_alt.h\"'"

    # Check that we're getting the alternative include guards and not the
    # original include guards.
    programs/test/query_included_headers | grep -x PSA_CRYPTO_PLATFORM_ALT_H
    programs/test/query_included_headers | grep -x PSA_CRYPTO_STRUCT_ALT_H
    programs/test/query_included_headers | not grep -x PSA_CRYPTO_PLATFORM_H
    programs/test/query_included_headers | not grep -x PSA_CRYPTO_STRUCT_H
}

component_test_m32_o0 () {
    # Build without optimization, so as to use portable C code (in a 32-bit
    # build) and not the i386-specific inline assembly.
    msg "build: i386, make, gcc -O0 (ASan build)" # ~ 30s
    scripts/config.py full
    make CC=gcc CFLAGS="$ASAN_CFLAGS -m32 -O0" LDFLAGS="-m32 $ASAN_CFLAGS"

    msg "test: i386, make, gcc -O0 (ASan build)"
    make test
}
support_test_m32_o0 () {
    case $(uname -m) in
        amd64|x86_64) true;;
        *) false;;
    esac
}

component_test_m32_o2 () {
    # Build with optimization, to use the i386 specific inline assembly
    # and go faster for tests.
    msg "build: i386, make, gcc -O2 (ASan build)" # ~ 30s
    scripts/config.py full
    make CC=gcc CFLAGS="$ASAN_CFLAGS -m32 -O2" LDFLAGS="-m32 $ASAN_CFLAGS"

    msg "test: i386, make, gcc -O2 (ASan build)"
    make test

    msg "test ssl-opt.sh, i386, make, gcc-O2"
    tests/ssl-opt.sh
}
support_test_m32_o2 () {
    support_test_m32_o0 "$@"
}

component_test_m32_everest () {
    msg "build: i386, Everest ECDH context (ASan build)" # ~ 6 min
    scripts/config.py set MBEDTLS_ECDH_VARIANT_EVEREST_ENABLED
    make CC=gcc CFLAGS="$ASAN_CFLAGS -m32 -O2" LDFLAGS="-m32 $ASAN_CFLAGS"

    msg "test: i386, Everest ECDH context - main suites (inc. selftests) (ASan build)" # ~ 50s
    make test

    msg "test: i386, Everest ECDH context - ECDH-related part of ssl-opt.sh (ASan build)" # ~ 5s
    tests/ssl-opt.sh -f ECDH

    msg "test: i386, Everest ECDH context - compat.sh with some ECDH ciphersuites (ASan build)" # ~ 3 min
    # Exclude some symmetric ciphers that are redundant here to gain time.
    tests/compat.sh -f ECDH -V NO -e 'ARIA\|CAMELLIA\|CHACHA'
}
support_test_m32_everest () {
    support_test_m32_o0 "$@"
}

component_test_mx32 () {
    msg "build: 64-bit ILP32, make, gcc" # ~ 30s
    scripts/config.py full
    make CC=gcc CFLAGS='-Werror -Wall -Wextra -mx32' LDFLAGS='-mx32'

    msg "test: 64-bit ILP32, make, gcc"
    make test
}
support_test_mx32 () {
    case $(uname -m) in
        amd64|x86_64) true;;
        *) false;;
    esac
}

component_test_min_mpi_window_size () {
    msg "build: Default + MBEDTLS_MPI_WINDOW_SIZE=1 (ASan build)" # ~ 10s
    scripts/config.py set MBEDTLS_MPI_WINDOW_SIZE 1
    CC=gcc cmake -D CMAKE_BUILD_TYPE:String=Asan .
    make

    msg "test: MBEDTLS_MPI_WINDOW_SIZE=1 - main suites (inc. selftests) (ASan build)" # ~ 10s
    make test
}

component_test_have_int32 () {
    msg "build: gcc, force 32-bit bignum limbs"
    scripts/config.py unset MBEDTLS_HAVE_ASM
    scripts/config.py unset MBEDTLS_AESNI_C
    scripts/config.py unset MBEDTLS_PADLOCK_C
    scripts/config.py unset MBEDTLS_AESCE_C
    make CC=gcc CFLAGS='-Werror -Wall -Wextra -DMBEDTLS_HAVE_INT32'

    msg "test: gcc, force 32-bit bignum limbs"
    make test
}

component_test_have_int64 () {
    msg "build: gcc, force 64-bit bignum limbs"
    scripts/config.py unset MBEDTLS_HAVE_ASM
    scripts/config.py unset MBEDTLS_AESNI_C
    scripts/config.py unset MBEDTLS_PADLOCK_C
    scripts/config.py unset MBEDTLS_AESCE_C
    make CC=gcc CFLAGS='-Werror -Wall -Wextra -DMBEDTLS_HAVE_INT64'

    msg "test: gcc, force 64-bit bignum limbs"
    make test
}

component_test_have_int32_cmake_new_bignum () {
    msg "build: gcc, force 32-bit bignum limbs, new bignum interface, test hooks (ASan build)"
    scripts/config.py unset MBEDTLS_HAVE_ASM
    scripts/config.py unset MBEDTLS_AESNI_C
    scripts/config.py unset MBEDTLS_PADLOCK_C
    scripts/config.py unset MBEDTLS_AESCE_C
    scripts/config.py set MBEDTLS_TEST_HOOKS
    scripts/config.py set MBEDTLS_ECP_WITH_MPI_UINT
    make CC=gcc CFLAGS="$ASAN_CFLAGS -Werror -Wall -Wextra -DMBEDTLS_HAVE_INT32" LDFLAGS="$ASAN_CFLAGS"

    msg "test: gcc, force 32-bit bignum limbs, new bignum interface, test hooks (ASan build)"
    make test
}

component_test_no_udbl_division () {
    msg "build: MBEDTLS_NO_UDBL_DIVISION native" # ~ 10s
    scripts/config.py full
    scripts/config.py set MBEDTLS_NO_UDBL_DIVISION
    make CFLAGS='-Werror -O1'

    msg "test: MBEDTLS_NO_UDBL_DIVISION native" # ~ 10s
    make test
}

component_test_no_64bit_multiplication () {
    msg "build: MBEDTLS_NO_64BIT_MULTIPLICATION native" # ~ 10s
    scripts/config.py full
    scripts/config.py set MBEDTLS_NO_64BIT_MULTIPLICATION
    make CFLAGS='-Werror -O1'

    msg "test: MBEDTLS_NO_64BIT_MULTIPLICATION native" # ~ 10s
    make test
}

component_test_no_strings () {
    msg "build: no strings" # ~10s
    scripts/config.py full
    # Disable options that activate a large amount of string constants.
    scripts/config.py unset MBEDTLS_DEBUG_C
    scripts/config.py unset MBEDTLS_ERROR_C
    scripts/config.py set MBEDTLS_ERROR_STRERROR_DUMMY
    scripts/config.py unset MBEDTLS_VERSION_FEATURES
    make CFLAGS='-Werror -Os'

    msg "test: no strings" # ~ 10s
    make test
}

component_test_no_x509_info () {
    msg "build: full + MBEDTLS_X509_REMOVE_INFO" # ~ 10s
    scripts/config.pl full
    scripts/config.pl unset MBEDTLS_MEMORY_BACKTRACE # too slow for tests
    scripts/config.pl set MBEDTLS_X509_REMOVE_INFO
    make CFLAGS='-Werror -O2'

    msg "test: full + MBEDTLS_X509_REMOVE_INFO" # ~ 10s
    make test

    msg "test: ssl-opt.sh, full + MBEDTLS_X509_REMOVE_INFO" # ~ 1 min
    tests/ssl-opt.sh
}

component_build_arm_none_eabi_gcc () {
    msg "build: ${ARM_NONE_EABI_GCC_PREFIX}gcc -O1, baremetal+debug" # ~ 10s
    scripts/config.py baremetal
    make CC="${ARM_NONE_EABI_GCC_PREFIX}gcc" AR="${ARM_NONE_EABI_GCC_PREFIX}ar" LD="${ARM_NONE_EABI_GCC_PREFIX}ld" CFLAGS='-std=c99 -Werror -Wall -Wextra -O1' lib

    msg "size: ${ARM_NONE_EABI_GCC_PREFIX}gcc -O1, baremetal+debug"
    ${ARM_NONE_EABI_GCC_PREFIX}size -t library/*.o
}

component_build_arm_linux_gnueabi_gcc_arm5vte () {
    msg "build: ${ARM_LINUX_GNUEABI_GCC_PREFIX}gcc -march=arm5vte, baremetal+debug" # ~ 10s
    scripts/config.py baremetal
    # Build for a target platform that's close to what Debian uses
    # for its "armel" distribution (https://wiki.debian.org/ArmEabiPort).
    # See https://github.com/Mbed-TLS/mbedtls/pull/2169 and comments.
    # Build everything including programs, see for example
    # https://github.com/Mbed-TLS/mbedtls/pull/3449#issuecomment-675313720
    make CC="${ARM_LINUX_GNUEABI_GCC_PREFIX}gcc" AR="${ARM_LINUX_GNUEABI_GCC_PREFIX}ar" CFLAGS='-Werror -Wall -Wextra -march=armv5te -O1' LDFLAGS='-march=armv5te'

    msg "size: ${ARM_LINUX_GNUEABI_GCC_PREFIX}gcc -march=armv5te -O1, baremetal+debug"
    ${ARM_LINUX_GNUEABI_GCC_PREFIX}size -t library/*.o
}
support_build_arm_linux_gnueabi_gcc_arm5vte () {
    type ${ARM_LINUX_GNUEABI_GCC_PREFIX}gcc >/dev/null 2>&1
}

component_build_arm_none_eabi_gcc_arm5vte () {
    msg "build: ${ARM_NONE_EABI_GCC_PREFIX}gcc -march=arm5vte, baremetal+debug" # ~ 10s
    scripts/config.py baremetal
    # This is an imperfect substitute for
    # component_build_arm_linux_gnueabi_gcc_arm5vte
    # in case the gcc-arm-linux-gnueabi toolchain is not available
    make CC="${ARM_NONE_EABI_GCC_PREFIX}gcc" AR="${ARM_NONE_EABI_GCC_PREFIX}ar" CFLAGS='-std=c99 -Werror -Wall -Wextra -march=armv5te -O1' LDFLAGS='-march=armv5te' SHELL='sh -x' lib

    msg "size: ${ARM_NONE_EABI_GCC_PREFIX}gcc -march=armv5te -O1, baremetal+debug"
    ${ARM_NONE_EABI_GCC_PREFIX}size -t library/*.o
}

component_build_arm_none_eabi_gcc_m0plus () {
    msg "build: ${ARM_NONE_EABI_GCC_PREFIX}gcc -mthumb -mcpu=cortex-m0plus, baremetal_size" # ~ 10s
    scripts/config.py baremetal_size
    make CC="${ARM_NONE_EABI_GCC_PREFIX}gcc" AR="${ARM_NONE_EABI_GCC_PREFIX}ar" LD="${ARM_NONE_EABI_GCC_PREFIX}ld" CFLAGS='-std=c99 -Werror -Wall -Wextra -mthumb -mcpu=cortex-m0plus -Os' lib

    msg "size: ${ARM_NONE_EABI_GCC_PREFIX}gcc -mthumb -mcpu=cortex-m0plus -Os, baremetal_size"
    ${ARM_NONE_EABI_GCC_PREFIX}size -t library/*.o
    for lib in library/*.a; do
        echo "$lib:"
        ${ARM_NONE_EABI_GCC_PREFIX}size -t $lib | grep TOTALS
    done
}

component_build_arm_none_eabi_gcc_no_udbl_division () {
    msg "build: ${ARM_NONE_EABI_GCC_PREFIX}gcc -DMBEDTLS_NO_UDBL_DIVISION, make" # ~ 10s
    scripts/config.py baremetal
    scripts/config.py set MBEDTLS_NO_UDBL_DIVISION
    make CC="${ARM_NONE_EABI_GCC_PREFIX}gcc" AR="${ARM_NONE_EABI_GCC_PREFIX}ar" LD="${ARM_NONE_EABI_GCC_PREFIX}ld" CFLAGS='-std=c99 -Werror -Wall -Wextra' lib
    echo "Checking that software 64-bit division is not required"
    not grep __aeabi_uldiv library/*.o
}

component_build_arm_none_eabi_gcc_no_64bit_multiplication () {
    msg "build: ${ARM_NONE_EABI_GCC_PREFIX}gcc MBEDTLS_NO_64BIT_MULTIPLICATION, make" # ~ 10s
    scripts/config.py baremetal
    scripts/config.py set MBEDTLS_NO_64BIT_MULTIPLICATION
    make CC="${ARM_NONE_EABI_GCC_PREFIX}gcc" AR="${ARM_NONE_EABI_GCC_PREFIX}ar" LD="${ARM_NONE_EABI_GCC_PREFIX}ld" CFLAGS='-std=c99 -Werror -O1 -march=armv6-m -mthumb' lib
    echo "Checking that software 64-bit multiplication is not required"
    not grep __aeabi_lmul library/*.o
}

component_build_arm_clang_thumb () {
    # ~ 30s

    scripts/config.py baremetal

    msg "build: clang thumb 2, make"
    make clean
    make CC="clang" CFLAGS='-std=c99 -Werror -Os --target=arm-linux-gnueabihf -march=armv7-m -mthumb' lib

    # Some Thumb 1 asm is sensitive to optimisation level, so test both -O0 and -Os
    msg "build: clang thumb 1 -O0, make"
    make clean
    make CC="clang" CFLAGS='-std=c99 -Werror -O0 --target=arm-linux-gnueabihf -mcpu=arm1136j-s -mthumb' lib

    msg "build: clang thumb 1 -Os, make"
    make clean
    make CC="clang" CFLAGS='-std=c99 -Werror -Os --target=arm-linux-gnueabihf -mcpu=arm1136j-s -mthumb' lib
}

component_build_armcc () {
    msg "build: ARM Compiler 5"
    scripts/config.py baremetal
    # armc[56] don't support SHA-512 intrinsics
    scripts/config.py unset MBEDTLS_SHA512_USE_A64_CRYPTO_IF_PRESENT

    # Stop armclang warning about feature detection for A64_CRYPTO.
    # With this enabled, the library does build correctly under armclang,
    # but in baremetal builds (as tested here), feature detection is
    # unavailable, and the user is notified via a #warning. So enabling
    # this feature would prevent us from building with -Werror on
    # armclang. Tracked in #7198.
    scripts/config.py unset MBEDTLS_SHA256_USE_A64_CRYPTO_IF_PRESENT

    scripts/config.py set MBEDTLS_HAVE_ASM

    make CC="$ARMC5_CC" AR="$ARMC5_AR" WARNING_CFLAGS='--strict --c99' lib

    msg "size: ARM Compiler 5"
    "$ARMC5_FROMELF" -z library/*.o

    make clean

    # Compile mostly with -O1 since some Arm inline assembly is disabled for -O0.

    # ARM Compiler 6 - Target ARMv7-A
    armc6_build_test "-O1 --target=arm-arm-none-eabi -march=armv7-a"

    # ARM Compiler 6 - Target ARMv7-M
    armc6_build_test "-O1 --target=arm-arm-none-eabi -march=armv7-m"

    # ARM Compiler 6 - Target ARMv7-M+DSP
    armc6_build_test "-O1 --target=arm-arm-none-eabi -march=armv7-m+dsp"

    # ARM Compiler 6 - Target ARMv8-A - AArch32
    armc6_build_test "-O1 --target=arm-arm-none-eabi -march=armv8.2-a"

    # ARM Compiler 6 - Target ARMv8-M
    armc6_build_test "-O1 --target=arm-arm-none-eabi -march=armv8-m.main"

    # ARM Compiler 6 - Target ARMv8.2-A - AArch64
    armc6_build_test "-O1 --target=aarch64-arm-none-eabi -march=armv8.2-a+crypto"

    # ARM Compiler 6 - Target Cortex-M0 - no optimisation
    armc6_build_test "-O0 --target=arm-arm-none-eabi -mcpu=cortex-m0"

    # ARM Compiler 6 - Target Cortex-M0
    armc6_build_test "-Os --target=arm-arm-none-eabi -mcpu=cortex-m0"
}

support_build_armcc () {
    armc5_cc="$ARMC5_BIN_DIR/armcc"
    armc6_cc="$ARMC6_BIN_DIR/armclang"
    (check_tools "$armc5_cc" "$armc6_cc" > /dev/null 2>&1)
}

component_test_tls13_only () {
    msg "build: default config with MBEDTLS_SSL_PROTO_TLS1_3, without MBEDTLS_SSL_PROTO_TLS1_2"
    scripts/config.py set MBEDTLS_SSL_EARLY_DATA
    make CFLAGS="'-DMBEDTLS_USER_CONFIG_FILE=\"../tests/configs/tls13-only.h\"'"

    msg "test: TLS 1.3 only, all key exchange modes enabled"
    make test

    msg "ssl-opt.sh: TLS 1.3 only, all key exchange modes enabled"
    tests/ssl-opt.sh
}

component_test_tls13_only_psk () {
    msg "build: TLS 1.3 only from default, only PSK key exchange mode"
    scripts/config.py unset MBEDTLS_SSL_TLS1_3_KEY_EXCHANGE_MODE_EPHEMERAL_ENABLED
    scripts/config.py unset MBEDTLS_SSL_TLS1_3_KEY_EXCHANGE_MODE_PSK_EPHEMERAL_ENABLED
    scripts/config.py unset MBEDTLS_ECDH_C
    scripts/config.py unset MBEDTLS_DHM_C
    scripts/config.py unset MBEDTLS_X509_CRT_PARSE_C
    scripts/config.py unset MBEDTLS_X509_RSASSA_PSS_SUPPORT
    scripts/config.py unset MBEDTLS_SSL_SERVER_NAME_INDICATION
    scripts/config.py unset MBEDTLS_ECDSA_C
    scripts/config.py unset MBEDTLS_PKCS1_V21
    scripts/config.py unset MBEDTLS_PKCS7_C
    scripts/config.py set   MBEDTLS_SSL_EARLY_DATA
    make CFLAGS="'-DMBEDTLS_USER_CONFIG_FILE=\"../tests/configs/tls13-only.h\"'"

    msg "test_suite_ssl: TLS 1.3 only, only PSK key exchange mode enabled"
    cd tests; ./test_suite_ssl; cd ..

    msg "ssl-opt.sh: TLS 1.3 only, only PSK key exchange mode enabled"
    tests/ssl-opt.sh
}

component_test_tls13_only_ephemeral () {
    msg "build: TLS 1.3 only from default, only ephemeral key exchange mode"
    scripts/config.py unset MBEDTLS_SSL_TLS1_3_KEY_EXCHANGE_MODE_PSK_ENABLED
    scripts/config.py unset MBEDTLS_SSL_TLS1_3_KEY_EXCHANGE_MODE_PSK_EPHEMERAL_ENABLED
    scripts/config.py unset MBEDTLS_SSL_EARLY_DATA
    make CFLAGS="'-DMBEDTLS_USER_CONFIG_FILE=\"../tests/configs/tls13-only.h\"'"

    msg "test_suite_ssl: TLS 1.3 only, only ephemeral key exchange mode"
    cd tests; ./test_suite_ssl; cd ..

    msg "ssl-opt.sh: TLS 1.3 only, only ephemeral key exchange mode"
    tests/ssl-opt.sh
}

component_test_tls13_only_ephemeral_ffdh () {
    msg "build: TLS 1.3 only from default, only ephemeral ffdh key exchange mode"
    scripts/config.py unset MBEDTLS_SSL_TLS1_3_KEY_EXCHANGE_MODE_PSK_ENABLED
    scripts/config.py unset MBEDTLS_SSL_TLS1_3_KEY_EXCHANGE_MODE_PSK_EPHEMERAL_ENABLED
    scripts/config.py unset MBEDTLS_SSL_EARLY_DATA
    scripts/config.py unset MBEDTLS_ECDH_C

    make CFLAGS="'-DMBEDTLS_USER_CONFIG_FILE=\"../tests/configs/tls13-only.h\"'"

    msg "test_suite_ssl: TLS 1.3 only, only ephemeral ffdh key exchange mode"
    cd tests; ./test_suite_ssl; cd ..

    msg "ssl-opt.sh: TLS 1.3 only, only ephemeral ffdh key exchange mode"
    tests/ssl-opt.sh
}

component_test_tls13_only_psk_ephemeral () {
    msg "build: TLS 1.3 only from default, only PSK ephemeral key exchange mode"
    scripts/config.py unset MBEDTLS_SSL_TLS1_3_KEY_EXCHANGE_MODE_PSK_ENABLED
    scripts/config.py unset MBEDTLS_SSL_TLS1_3_KEY_EXCHANGE_MODE_EPHEMERAL_ENABLED
    scripts/config.py unset MBEDTLS_X509_CRT_PARSE_C
    scripts/config.py unset MBEDTLS_X509_RSASSA_PSS_SUPPORT
    scripts/config.py unset MBEDTLS_SSL_SERVER_NAME_INDICATION
    scripts/config.py unset MBEDTLS_ECDSA_C
    scripts/config.py unset MBEDTLS_PKCS1_V21
    scripts/config.py unset MBEDTLS_PKCS7_C
    scripts/config.py set   MBEDTLS_SSL_EARLY_DATA
    make CFLAGS="'-DMBEDTLS_USER_CONFIG_FILE=\"../tests/configs/tls13-only.h\"'"

    msg "test_suite_ssl: TLS 1.3 only, only PSK ephemeral key exchange mode"
    cd tests; ./test_suite_ssl; cd ..

    msg "ssl-opt.sh: TLS 1.3 only, only PSK ephemeral key exchange mode"
    tests/ssl-opt.sh
}

component_test_tls13_only_psk_ephemeral_ffdh () {
    msg "build: TLS 1.3 only from default, only PSK ephemeral ffdh key exchange mode"
    scripts/config.py unset MBEDTLS_SSL_TLS1_3_KEY_EXCHANGE_MODE_PSK_ENABLED
    scripts/config.py unset MBEDTLS_SSL_TLS1_3_KEY_EXCHANGE_MODE_EPHEMERAL_ENABLED
    scripts/config.py unset MBEDTLS_X509_CRT_PARSE_C
    scripts/config.py unset MBEDTLS_X509_RSASSA_PSS_SUPPORT
    scripts/config.py unset MBEDTLS_SSL_SERVER_NAME_INDICATION
    scripts/config.py unset MBEDTLS_ECDSA_C
    scripts/config.py unset MBEDTLS_PKCS1_V21
    scripts/config.py unset MBEDTLS_PKCS7_C
    scripts/config.py set   MBEDTLS_SSL_EARLY_DATA
    scripts/config.py unset MBEDTLS_ECDH_C
    make CFLAGS="'-DMBEDTLS_USER_CONFIG_FILE=\"../tests/configs/tls13-only.h\"'"

    msg "test_suite_ssl: TLS 1.3 only, only PSK ephemeral ffdh key exchange mode"
    cd tests; ./test_suite_ssl; cd ..

    msg "ssl-opt.sh: TLS 1.3 only, only PSK ephemeral ffdh key exchange mode"
    tests/ssl-opt.sh
}

component_test_tls13_only_psk_all () {
    msg "build: TLS 1.3 only from default, without ephemeral key exchange mode"
    scripts/config.py unset MBEDTLS_SSL_TLS1_3_KEY_EXCHANGE_MODE_EPHEMERAL_ENABLED
    scripts/config.py unset MBEDTLS_X509_CRT_PARSE_C
    scripts/config.py unset MBEDTLS_X509_RSASSA_PSS_SUPPORT
    scripts/config.py unset MBEDTLS_SSL_SERVER_NAME_INDICATION
    scripts/config.py unset MBEDTLS_ECDSA_C
    scripts/config.py unset MBEDTLS_PKCS1_V21
    scripts/config.py unset MBEDTLS_PKCS7_C
    scripts/config.py set   MBEDTLS_SSL_EARLY_DATA
    make CFLAGS="'-DMBEDTLS_USER_CONFIG_FILE=\"../tests/configs/tls13-only.h\"'"

    msg "test_suite_ssl: TLS 1.3 only, PSK and PSK ephemeral key exchange modes"
    cd tests; ./test_suite_ssl; cd ..

    msg "ssl-opt.sh: TLS 1.3 only, PSK and PSK ephemeral key exchange modes"
    tests/ssl-opt.sh
}

component_test_tls13_only_ephemeral_all () {
    msg "build: TLS 1.3 only from default, without PSK key exchange mode"
    scripts/config.py unset MBEDTLS_SSL_TLS1_3_KEY_EXCHANGE_MODE_PSK_ENABLED
    scripts/config.py set   MBEDTLS_SSL_EARLY_DATA
    make CFLAGS="'-DMBEDTLS_USER_CONFIG_FILE=\"../tests/configs/tls13-only.h\"'"

    msg "test_suite_ssl: TLS 1.3 only, ephemeral and PSK ephemeral key exchange modes"
    cd tests; ./test_suite_ssl; cd ..

    msg "ssl-opt.sh: TLS 1.3 only, ephemeral and PSK ephemeral key exchange modes"
    tests/ssl-opt.sh
}

component_test_tls13 () {
    msg "build: default config with MBEDTLS_SSL_PROTO_TLS1_3 enabled, without padding"
    scripts/config.py set MBEDTLS_SSL_PROTO_TLS1_3
    scripts/config.py set MBEDTLS_SSL_TLS1_3_COMPATIBILITY_MODE
    scripts/config.py set MBEDTLS_SSL_CID_TLS1_3_PADDING_GRANULARITY 1
    scripts/config.py set MBEDTLS_SSL_EARLY_DATA
    CC=gcc cmake -D CMAKE_BUILD_TYPE:String=Asan .
    make
    msg "test: default config with MBEDTLS_SSL_PROTO_TLS1_3 enabled, without padding"
    make test
    msg "ssl-opt.sh (TLS 1.3)"
    tests/ssl-opt.sh
}

component_test_tls13_no_compatibility_mode () {
    msg "build: default config with MBEDTLS_SSL_PROTO_TLS1_3 enabled, without padding"
    scripts/config.py set   MBEDTLS_SSL_PROTO_TLS1_3
    scripts/config.py unset MBEDTLS_SSL_TLS1_3_COMPATIBILITY_MODE
    scripts/config.py set   MBEDTLS_SSL_CID_TLS1_3_PADDING_GRANULARITY 1
    scripts/config.py set   MBEDTLS_SSL_EARLY_DATA
    CC=gcc cmake -D CMAKE_BUILD_TYPE:String=Asan .
    make
    msg "test: default config with MBEDTLS_SSL_PROTO_TLS1_3 enabled, without padding"
    make test
    msg "ssl-opt.sh (TLS 1.3 no compatibility mode)"
    tests/ssl-opt.sh
}

component_test_tls13_only_record_size_limit () {
    msg "build: TLS 1.3 only from default, record size limit extension enabled"
    scripts/config.py set MBEDTLS_SSL_RECORD_SIZE_LIMIT
    make CFLAGS="'-DMBEDTLS_USER_CONFIG_FILE=\"../tests/configs/tls13-only.h\"'"

    msg "test_suite_ssl: TLS 1.3 only, record size limit extension enabled"
    cd tests; ./test_suite_ssl; cd ..

    msg "ssl-opt.sh: (TLS 1.3 only, record size limit extension tests only)"
    # Both the server and the client will currently abort the handshake when they encounter the
    # record size limit extension. There is no way to prevent gnutls-cli from sending the extension
    # which makes all G_NEXT_CLI + P_SRV tests fail. Thus, run only the tests for the this extension.
    tests/ssl-opt.sh -f "Record Size Limit"
}

component_build_mingw () {
    msg "build: Windows cross build - mingw64, make (Link Library)" # ~ 30s
    make CC=i686-w64-mingw32-gcc AR=i686-w64-mingw32-ar LD=i686-w64-minggw32-ld CFLAGS='-Werror -Wall -Wextra' WINDOWS_BUILD=1 lib programs

    # note Make tests only builds the tests, but doesn't run them
    make CC=i686-w64-mingw32-gcc AR=i686-w64-mingw32-ar LD=i686-w64-minggw32-ld CFLAGS='-Werror' WINDOWS_BUILD=1 tests
    make WINDOWS_BUILD=1 clean

    msg "build: Windows cross build - mingw64, make (DLL)" # ~ 30s
    make CC=i686-w64-mingw32-gcc AR=i686-w64-mingw32-ar LD=i686-w64-minggw32-ld CFLAGS='-Werror -Wall -Wextra' WINDOWS_BUILD=1 SHARED=1 lib programs
    make CC=i686-w64-mingw32-gcc AR=i686-w64-mingw32-ar LD=i686-w64-minggw32-ld CFLAGS='-Werror -Wall -Wextra' WINDOWS_BUILD=1 SHARED=1 tests
    make WINDOWS_BUILD=1 clean
}
support_build_mingw() {
    case $(i686-w64-mingw32-gcc -dumpversion 2>/dev/null) in
        [0-5]*|"") false;;
        *) true;;
    esac
}

component_test_memsan () {
    msg "build: MSan (clang)" # ~ 1 min 20s
    scripts/config.py unset MBEDTLS_AESNI_C # memsan doesn't grok asm
    CC=clang cmake -D CMAKE_BUILD_TYPE:String=MemSan .
    make

    msg "test: main suites (MSan)" # ~ 10s
    make test

    msg "test: ssl-opt.sh (MSan)" # ~ 1 min
    tests/ssl-opt.sh

    # Optional part(s)

    if [ "$MEMORY" -gt 0 ]; then
        msg "test: compat.sh (MSan)" # ~ 6 min 20s
        tests/compat.sh
    fi
}

component_test_valgrind () {
    msg "build: Release (clang)"
    # default config, in particular without MBEDTLS_USE_PSA_CRYPTO
    CC=clang cmake -D CMAKE_BUILD_TYPE:String=Release .
    make

    msg "test: main suites, Valgrind (default config)"
    make memcheck

    # Optional parts (slow; currently broken on OS X because programs don't
    # seem to receive signals under valgrind on OS X).
    # These optional parts don't run on the CI.
    if [ "$MEMORY" -gt 0 ]; then
        msg "test: ssl-opt.sh --memcheck (default config)"
        tests/ssl-opt.sh --memcheck
    fi

    if [ "$MEMORY" -gt 1 ]; then
        msg "test: compat.sh --memcheck (default config)"
        tests/compat.sh --memcheck
    fi

    if [ "$MEMORY" -gt 0 ]; then
        msg "test: context-info.sh --memcheck (default config)"
        tests/context-info.sh --memcheck
    fi
}

component_test_valgrind_psa () {
    msg "build: Release, full (clang)"
    # full config, in particular with MBEDTLS_USE_PSA_CRYPTO
    scripts/config.py full
    CC=clang cmake -D CMAKE_BUILD_TYPE:String=Release .
    make

    msg "test: main suites, Valgrind (full config)"
    make memcheck
}

support_test_cmake_out_of_source () {
    distrib_id=""
    distrib_ver=""
    distrib_ver_minor=""
    distrib_ver_major=""

    # Attempt to parse lsb-release to find out distribution and version. If not
    # found this should fail safe (test is supported).
    if [[ -f /etc/lsb-release ]]; then

        while read -r lsb_line; do
            case "$lsb_line" in
                "DISTRIB_ID"*) distrib_id=${lsb_line/#DISTRIB_ID=};;
                "DISTRIB_RELEASE"*) distrib_ver=${lsb_line/#DISTRIB_RELEASE=};;
            esac
        done < /etc/lsb-release

        distrib_ver_major="${distrib_ver%%.*}"
        distrib_ver="${distrib_ver#*.}"
        distrib_ver_minor="${distrib_ver%%.*}"
    fi

    # Running the out of source CMake test on Ubuntu 16.04 using more than one
    # processor (as the CI does) can create a race condition whereby the build
    # fails to see a generated file, despite that file actually having been
    # generated. This problem appears to go away with 18.04 or newer, so make
    # the out of source tests unsupported on Ubuntu 16.04.
    [ "$distrib_id" != "Ubuntu" ] || [ "$distrib_ver_major" -gt 16 ]
}

component_test_cmake_out_of_source () {
    msg "build: cmake 'out-of-source' build"
    MBEDTLS_ROOT_DIR="$PWD"
    mkdir "$OUT_OF_SOURCE_DIR"
    cd "$OUT_OF_SOURCE_DIR"
    cmake -D CMAKE_BUILD_TYPE:String=Check "$MBEDTLS_ROOT_DIR"
    make

    msg "test: cmake 'out-of-source' build"
    make test
    # Check that ssl-opt.sh can find the test programs.
    # Also ensure that there are no error messages such as
    # "No such file or directory", which would indicate that some required
    # file is missing (ssl-opt.sh tolerates the absence of some files so
    # may exit with status 0 but emit errors).
    ./tests/ssl-opt.sh -f 'Default' >ssl-opt.out 2>ssl-opt.err
    grep PASS ssl-opt.out
    cat ssl-opt.err >&2
    # If ssl-opt.err is non-empty, record an error and keep going.
    [ ! -s ssl-opt.err ]
    rm ssl-opt.out ssl-opt.err
    cd "$MBEDTLS_ROOT_DIR"
    rm -rf "$OUT_OF_SOURCE_DIR"
}

component_test_cmake_as_subdirectory () {
    msg "build: cmake 'as-subdirectory' build"
    cd programs/test/cmake_subproject
    cmake .
    make
    ./cmake_subproject
}
support_test_cmake_as_subdirectory () {
    support_test_cmake_out_of_source
}

component_test_cmake_as_package () {
    msg "build: cmake 'as-package' build"
    cd programs/test/cmake_package
    cmake .
    make
    ./cmake_package
}
support_test_cmake_as_package () {
    support_test_cmake_out_of_source
}

component_test_cmake_as_package_install () {
    msg "build: cmake 'as-installed-package' build"
    cd programs/test/cmake_package_install
    cmake .
    make
    ./cmake_package_install
}
support_test_cmake_as_package_install () {
    support_test_cmake_out_of_source
}

component_build_cmake_custom_config_file () {
    # Make a copy of config file to use for the in-tree test
    cp "$CONFIG_H" include/mbedtls_config_in_tree_copy.h

    MBEDTLS_ROOT_DIR="$PWD"
    mkdir "$OUT_OF_SOURCE_DIR"
    cd "$OUT_OF_SOURCE_DIR"

    # Build once to get the generated files (which need an intact config file)
    cmake "$MBEDTLS_ROOT_DIR"
    make

    msg "build: cmake with -DMBEDTLS_CONFIG_FILE"
    scripts/config.py -w full_config.h full
    echo '#error "cmake -DMBEDTLS_CONFIG_FILE is not working."' > "$MBEDTLS_ROOT_DIR/$CONFIG_H"
    cmake -DGEN_FILES=OFF -DMBEDTLS_CONFIG_FILE=full_config.h "$MBEDTLS_ROOT_DIR"
    make

    msg "build: cmake with -DMBEDTLS_CONFIG_FILE + -DMBEDTLS_USER_CONFIG_FILE"
    # In the user config, disable one feature (for simplicity, pick a feature
    # that nothing else depends on).
    echo '#undef MBEDTLS_NIST_KW_C' >user_config.h

    cmake -DGEN_FILES=OFF -DMBEDTLS_CONFIG_FILE=full_config.h -DMBEDTLS_USER_CONFIG_FILE=user_config.h "$MBEDTLS_ROOT_DIR"
    make
    not programs/test/query_compile_time_config MBEDTLS_NIST_KW_C

    rm -f user_config.h full_config.h

    cd "$MBEDTLS_ROOT_DIR"
    rm -rf "$OUT_OF_SOURCE_DIR"

    # Now repeat the test for an in-tree build:

    # Restore config for the in-tree test
    mv include/mbedtls_config_in_tree_copy.h "$CONFIG_H"

    # Build once to get the generated files (which need an intact config)
    cmake .
    make

    msg "build: cmake (in-tree) with -DMBEDTLS_CONFIG_FILE"
    scripts/config.py -w full_config.h full
    echo '#error "cmake -DMBEDTLS_CONFIG_FILE is not working."' > "$MBEDTLS_ROOT_DIR/$CONFIG_H"
    cmake -DGEN_FILES=OFF -DMBEDTLS_CONFIG_FILE=full_config.h .
    make

    msg "build: cmake (in-tree) with -DMBEDTLS_CONFIG_FILE + -DMBEDTLS_USER_CONFIG_FILE"
    # In the user config, disable one feature (for simplicity, pick a feature
    # that nothing else depends on).
    echo '#undef MBEDTLS_NIST_KW_C' >user_config.h

    cmake -DGEN_FILES=OFF -DMBEDTLS_CONFIG_FILE=full_config.h -DMBEDTLS_USER_CONFIG_FILE=user_config.h .
    make
    not programs/test/query_compile_time_config MBEDTLS_NIST_KW_C

    rm -f user_config.h full_config.h
}
support_build_cmake_custom_config_file () {
    support_test_cmake_out_of_source
}


component_test_zeroize () {
    # Test that the function mbedtls_platform_zeroize() is not optimized away by
    # different combinations of compilers and optimization flags by using an
    # auxiliary GDB script. Unfortunately, GDB does not return error values to the
    # system in all cases that the script fails, so we must manually search the
    # output to check whether the pass string is present and no failure strings
    # were printed.

    # Don't try to disable ASLR. We don't care about ASLR here. We do care
    # about a spurious message if Gdb tries and fails, so suppress that.
    gdb_disable_aslr=
    if [ -z "$(gdb -batch -nw -ex 'set disable-randomization off' 2>&1)" ]; then
        gdb_disable_aslr='set disable-randomization off'
    fi

    for optimization_flag in -O2 -O3 -Ofast -Os; do
        for compiler in clang gcc; do
            msg "test: $compiler $optimization_flag, mbedtls_platform_zeroize()"
            make programs CC="$compiler" DEBUG=1 CFLAGS="$optimization_flag"
            gdb -ex "$gdb_disable_aslr" -x tests/scripts/test_zeroize.gdb -nw -batch -nx 2>&1 | tee test_zeroize.log
            grep "The buffer was correctly zeroized" test_zeroize.log
            not grep -i "error" test_zeroize.log
            rm -f test_zeroize.log
            make clean
        done
    done
}

component_test_psa_compliance () {
    msg "build: make, default config (out-of-box), libmbedcrypto.a only"
    make -C library libmbedcrypto.a

    msg "unit test: test_psa_compliance.py"
    ./tests/scripts/test_psa_compliance.py
}

support_test_psa_compliance () {
    # psa-compliance-tests only supports CMake >= 3.10.0
    ver="$(cmake --version)"
    ver="${ver#cmake version }"
    ver_major="${ver%%.*}"

    ver="${ver#*.}"
    ver_minor="${ver%%.*}"

    [ "$ver_major" -eq 3 ] && [ "$ver_minor" -ge 10 ]
}

component_check_code_style () {
    msg "Check C code style"
    ./scripts/code_style.py
}

support_check_code_style() {
    case $(uncrustify --version) in
        *0.75.1*) true;;
        *) false;;
    esac
}

component_check_python_files () {
    msg "Lint: Python scripts"
    tests/scripts/check-python-files.sh
}

component_check_test_helpers () {
    msg "unit test: generate_test_code.py"
    # unittest writes out mundane stuff like number or tests run on stderr.
    # Our convention is to reserve stderr for actual errors, and write
    # harmless info on stdout so it can be suppress with --quiet.
    ./tests/scripts/test_generate_test_code.py 2>&1

    msg "unit test: translate_ciphers.py"
    python3 -m unittest tests/scripts/translate_ciphers.py 2>&1
}

################################################################
#### Termination
################################################################

post_report () {
    msg "Done, cleaning up"
    final_cleanup

    final_report
}



################################################################
#### Run all the things
################################################################

# Function invoked by --error-test to test error reporting.
pseudo_component_error_test () {
    msg "Testing error reporting $error_test_i"
    if [ $KEEP_GOING -ne 0 ]; then
        echo "Expect three failing commands."
    fi
    # If the component doesn't run in a subshell, changing error_test_i to an
    # invalid integer will cause an error in the loop that runs this function.
    error_test_i=this_should_not_be_used_since_the_component_runs_in_a_subshell
    # Expected error: 'grep non_existent /dev/null -> 1'
    grep non_existent /dev/null
    # Expected error: '! grep -q . tests/scripts/all.sh -> 1'
    not grep -q . "$0"
    # Expected error: 'make unknown_target -> 2'
    make unknown_target
    false "this should not be executed"
}

# Run one component and clean up afterwards.
run_component () {
    current_component="$1"
    export MBEDTLS_TEST_CONFIGURATION="$current_component"

    # Unconditionally create a seedfile that's sufficiently long.
    # Do this before each component, because a previous component may
    # have messed it up or shortened it.
    local dd_cmd
    dd_cmd=(dd if=/dev/urandom of=./tests/seedfile bs=64 count=1)
    case $OSTYPE in
        linux*|freebsd*|openbsd*) dd_cmd+=(status=none)
    esac
    "${dd_cmd[@]}"

    # Run the component in a subshell, with error trapping and output
    # redirection set up based on the relevant options.
    if [ $KEEP_GOING -eq 1 ]; then
        # We want to keep running if the subshell fails, so 'set -e' must
        # be off when the subshell runs.
        set +e
    fi
    (
        if [ $QUIET -eq 1 ]; then
            # msg() will be silenced, so just print the component name here.
            echo "${current_component#component_}"
            exec >/dev/null
        fi
        if [ $KEEP_GOING -eq 1 ]; then
            # Keep "set -e" off, and run an ERR trap instead to record failures.
            set -E
            trap err_trap ERR
        fi
        # The next line is what runs the component
        "$@"
        if [ $KEEP_GOING -eq 1 ]; then
            trap - ERR
            exit $last_failure_status
        fi
    )
    component_status=$?
    if [ $KEEP_GOING -eq 1 ]; then
        set -e
        if [ $component_status -ne 0 ]; then
            failure_count=$((failure_count + 1))
        fi
    fi

    # Restore the build tree to a clean state.
    cleanup
    unset current_component
}

# Preliminary setup
pre_check_environment
pre_parse_command_line_for_dirs "$@"
pre_initialize_variables
pre_parse_command_line "$@"

pre_check_git
pre_restore_files
pre_back_up

build_status=0
if [ $KEEP_GOING -eq 1 ]; then
    pre_setup_keep_going
fi
pre_prepare_outcome_file
pre_print_configuration
pre_check_tools
cleanup
pre_generate_files

# Run the requested tests.
for ((error_test_i=1; error_test_i <= error_test; error_test_i++)); do
    run_component pseudo_component_error_test
done
unset error_test_i
for component in $RUN_COMPONENTS; do
    run_component "component_$component"
done

# We're done.
post_report<|MERGE_RESOLUTION|>--- conflicted
+++ resolved
@@ -1511,36 +1511,6 @@
     make test
 }
 
-<<<<<<< HEAD
-component_test_crypto_full_no_cipher () {
-    msg "build: crypto_full minus CIPHER"
-    scripts/config.py crypto_full
-    scripts/config.py unset MBEDTLS_CIPHER_C
-    # Don't pull in cipher via PSA mechanisms
-    # (currently ignored anyway because we completely disable PSA)
-    scripts/config.py unset MBEDTLS_PSA_CRYPTO_CONFIG
-    # Direct dependencies
-    scripts/config.py unset MBEDTLS_CCM_C
-    scripts/config.py unset MBEDTLS_CMAC_C
-    scripts/config.py unset MBEDTLS_GCM_C
-    scripts/config.py unset MBEDTLS_NIST_KW_C
-    scripts/config.py unset MBEDTLS_PKCS12_C
-    scripts/config.py unset MBEDTLS_PKCS5_C
-    scripts/config.py unset MBEDTLS_PSA_CRYPTO_C
-    # Indirect dependencies
-    scripts/config.py unset MBEDTLS_PSA_CRYPTO_SE_C
-    scripts/config.py unset MBEDTLS_PSA_CRYPTO_STORAGE_C
-    scripts/config.py unset MBEDTLS_USE_PSA_CRYPTO
-    scripts/config.py unset MBEDTLS_LMS_C
-    scripts/config.py unset MBEDTLS_LMS_PRIVATE
-    make
-
-    msg "test: crypto_full minus CIPHER"
-    make test
-}
-
-=======
->>>>>>> 294be949
 component_test_full_no_bignum () {
     msg "build: full minus bignum"
     scripts/config.py full
