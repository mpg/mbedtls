--- conflicted
+++ resolved
@@ -380,9 +380,6 @@
 pre_check_seedfile () {
     if [ ! -f "./tests/seedfile" ]; then
         dd if=/dev/urandom of=./tests/seedfile bs=32 count=1
-    fi
-    if [ ! -f "./crypto/tests/seedfile" ]; then
-        dd if=/dev/urandom of=./crypto/tests/seedfile bs=32 count=1
     fi
 }
 
@@ -575,14 +572,6 @@
 
     msg "test: RSA_NO_CRT - main suites (inc. selftests) (ASan build)" # ~ 50s
     make test
-<<<<<<< HEAD
-=======
-
-    msg "test: RSA_NO_CRT - RSA-related part of ssl-opt.sh (ASan build)" # ~ 5s
-    if_build_succeeded tests/ssl-opt.sh -f RSA
-
-    msg "test: RSA_NO_CRT - RSA-related part of compat.sh (ASan build)" # ~ 3 min
-    if_build_succeeded tests/compat.sh -t RSA
 }
 
 component_test_new_ecdh_context () {
@@ -593,56 +582,6 @@
 
     msg "test: new ECDH context - main suites (inc. selftests) (ASan build)" # ~ 50s
     make test
-
-    msg "test: new ECDH context - ECDH-related part of ssl-opt.sh (ASan build)" # ~ 5s
-    if_build_succeeded tests/ssl-opt.sh -f ECDH
-
-    msg "test: new ECDH context - compat.sh with some ECDH ciphersuites (ASan build)" # ~ 3 min
-    # Exclude some symmetric ciphers that are redundant here to gain time.
-    if_build_succeeded tests/compat.sh -f ECDH -V NO -e 'ARCFOUR\|ARIA\|CAMELLIA\|CHACHA\|DES\|RC4'
-}
-
-component_test_small_ssl_out_content_len () {
-    msg "build: small SSL_OUT_CONTENT_LEN (ASan build)"
-    scripts/config.pl set MBEDTLS_SSL_IN_CONTENT_LEN 16384
-    scripts/config.pl set MBEDTLS_SSL_OUT_CONTENT_LEN 4096
-    CC=gcc cmake -D CMAKE_BUILD_TYPE:String=Asan .
-    make
-
-    msg "test: small SSL_OUT_CONTENT_LEN - ssl-opt.sh MFL and large packet tests"
-    if_build_succeeded tests/ssl-opt.sh -f "Max fragment\|Large packet"
-}
-
-component_test_small_ssl_in_content_len () {
-    msg "build: small SSL_IN_CONTENT_LEN (ASan build)"
-    scripts/config.pl set MBEDTLS_SSL_IN_CONTENT_LEN 4096
-    scripts/config.pl set MBEDTLS_SSL_OUT_CONTENT_LEN 16384
-    CC=gcc cmake -D CMAKE_BUILD_TYPE:String=Asan .
-    make
-
-    msg "test: small SSL_IN_CONTENT_LEN - ssl-opt.sh MFL tests"
-    if_build_succeeded tests/ssl-opt.sh -f "Max fragment"
-}
-
-component_test_small_ssl_dtls_max_buffering () {
-    msg "build: small MBEDTLS_SSL_DTLS_MAX_BUFFERING #0"
-    scripts/config.pl set MBEDTLS_SSL_DTLS_MAX_BUFFERING 1000
-    CC=gcc cmake -D CMAKE_BUILD_TYPE:String=Asan .
-    make
-
-    msg "test: small MBEDTLS_SSL_DTLS_MAX_BUFFERING #0 - ssl-opt.sh specific reordering test"
-    if_build_succeeded tests/ssl-opt.sh -f "DTLS reordering: Buffer out-of-order hs msg before reassembling next, free buffered msg"
-}
-
-component_test_small_mbedtls_ssl_dtls_max_buffering () {
-    msg "build: small MBEDTLS_SSL_DTLS_MAX_BUFFERING #1"
-    scripts/config.pl set MBEDTLS_SSL_DTLS_MAX_BUFFERING 240
-    CC=gcc cmake -D CMAKE_BUILD_TYPE:String=Asan .
-    make
-
-    msg "test: small MBEDTLS_SSL_DTLS_MAX_BUFFERING #1 - ssl-opt.sh specific reordering test"
-    if_build_succeeded tests/ssl-opt.sh -f "DTLS reordering: Buffer encrypted Finished message, drop for fragmented NewSessionTicket"
->>>>>>> 57773d4e
 }
 
 component_test_full_cmake_clang () {
