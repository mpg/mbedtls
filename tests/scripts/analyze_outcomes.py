--- conflicted
+++ resolved
@@ -67,21 +67,12 @@
     # If the outcome file already exists, we assume that the user wants to
     # perform the comparison analysis again without repeating the tests.
     if os.path.exists(outcome_file):
-<<<<<<< HEAD
-        Results.log("Outcome file {} already exists. Tests will be skipped.",
-                    outcome_file)
-=======
         results.info("Outcome file ({}) already exists. Tests will be skipped.", outcome_file)
->>>>>>> fb729693
         return
 
     shell_command = "tests/scripts/all.sh --outcome-file " + outcome_file + \
                     " " + ref_component + " " + driver_component
-<<<<<<< HEAD
-    Results.log("Running: {}", shell_command)
-=======
     results.info("Running: {}", shell_command)
->>>>>>> fb729693
     ret_val = subprocess.run(shell_command.split(), check=False).returncode
 
     if ret_val != 0:
@@ -139,13 +130,7 @@
             if component_ref in entry:
                 reference_test_passed = True
         if(reference_test_passed and not driver_test_passed):
-<<<<<<< HEAD
-            Results.log('{}', key)
-            result = False
-    return result
-=======
             results.error("Did not pass with driver: {}", key)
->>>>>>> fb729693
 
 def analyze_outcomes(results: Results, outcomes, args):
     """Run all analyses on the given outcome collection."""
@@ -190,18 +175,10 @@
     ignored_suites = ['test_suite_' + x for x in args['ignored_suites']]
 
     outcomes = read_outcome_file(outcome_file)
-<<<<<<< HEAD
-    Results.log("\n*** Analyze driver {} vs reference {} ***\n",
-                args['component_driver'], args['component_ref'])
-    return analyze_driver_vs_reference(outcomes, args['component_ref'],
-                                       args['component_driver'], ignored_suites,
-                                       args['ignored_tests'])
-=======
 
     analyze_driver_vs_reference(results, outcomes,
                                 args['component_ref'], args['component_driver'],
                                 ignored_suites, args['ignored_tests'])
->>>>>>> fb729693
 
 # List of tasks with a function that can handle this task and additional arguments if required
 KNOWN_TASKS = {
@@ -667,13 +644,8 @@
         options = parser.parse_args()
 
         if options.list:
-<<<<<<< HEAD
-            for task in TASKS:
-                Results.log('{}', task)
-=======
             for task in KNOWN_TASKS:
                 print(task)
->>>>>>> fb729693
             sys.exit(0)
 
         if options.specified_tasks == 'all':
@@ -687,17 +659,10 @@
 
         KNOWN_TASKS['analyze_coverage']['args']['full_coverage'] = options.full_coverage
 
-<<<<<<< HEAD
-            for task in tasks:
-                if task not in TASKS:
-                    Results.log('Error: invalid task: {}', task)
-                    sys.exit(1)
-=======
         for task in tasks_list:
             test_function = KNOWN_TASKS[task]['test_function']
             test_args = KNOWN_TASKS[task]['args']
             test_function(main_results, options.outcomes, test_args)
->>>>>>> fb729693
 
         main_results.info("Overall results: {} warnings and {} errors",
                           main_results.warning_count, main_results.error_count)
