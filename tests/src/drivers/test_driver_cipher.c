/*
 * Test driver for cipher functions.
 * Currently only supports multi-part operations using AES-CTR.
 */
/*  Copyright The Mbed TLS Contributors
 *  SPDX-License-Identifier: Apache-2.0
 *
 *  Licensed under the Apache License, Version 2.0 (the "License"); you may
 *  not use this file except in compliance with the License.
 *  You may obtain a copy of the License at
 *
 *  http://www.apache.org/licenses/LICENSE-2.0
 *
 *  Unless required by applicable law or agreed to in writing, software
 *  distributed under the License is distributed on an "AS IS" BASIS, WITHOUT
 *  WARRANTIES OR CONDITIONS OF ANY KIND, either express or implied.
 *  See the License for the specific language governing permissions and
 *  limitations under the License.
 */

#include <test/helpers.h>

#if defined(MBEDTLS_PSA_CRYPTO_DRIVERS) && defined(PSA_CRYPTO_DRIVER_TEST)
#include "psa/crypto.h"
#include "psa_crypto_cipher.h"
#include "psa_crypto_core.h"
#include "mbedtls/cipher.h"

#include "test/drivers/cipher.h"

#include "test/random.h"

#if defined(MBEDTLS_TEST_LIBTESTDRIVER1)
#include "libtestdriver1/library/psa_crypto_cipher.h"
#endif

#include <string.h>

mbedtls_test_driver_cipher_hooks_t mbedtls_test_driver_cipher_hooks =
    MBEDTLS_TEST_DRIVER_CIPHER_INIT;

psa_status_t mbedtls_test_transparent_cipher_encrypt(
    const psa_key_attributes_t *attributes,
    const uint8_t *key_buffer,
    size_t key_buffer_size,
    psa_algorithm_t alg,
    const uint8_t *iv,
    size_t iv_length,
    const uint8_t *input,
    size_t input_length,
    uint8_t *output,
    size_t output_size,
    size_t *output_length )
{
    mbedtls_test_driver_cipher_hooks.hits++;

    if( mbedtls_test_driver_cipher_hooks.forced_output != NULL )
    {
        if( output_size < mbedtls_test_driver_cipher_hooks.forced_output_length )
            return( PSA_ERROR_BUFFER_TOO_SMALL );

        memcpy( output,
                mbedtls_test_driver_cipher_hooks.forced_output,
                mbedtls_test_driver_cipher_hooks.forced_output_length );
        *output_length = mbedtls_test_driver_cipher_hooks.forced_output_length;

        return( mbedtls_test_driver_cipher_hooks.forced_status );
    }

    if( mbedtls_test_driver_cipher_hooks.forced_status != PSA_SUCCESS )
        return( mbedtls_test_driver_cipher_hooks.forced_status );

<<<<<<< HEAD
    psa_generate_random( output, PSA_CIPHER_IV_LENGTH( attributes->core.type, alg ) );

#if defined(MBEDTLS_TEST_LIBTESTDRIVER1) && \
    defined(LIBTESTDRIVER1_MBEDTLS_PSA_BUILTIN_CIPHER)
    return( libtestdriver1_mbedtls_psa_cipher_encrypt(
                (const libtestdriver1_psa_key_attributes_t *)attributes,
                key_buffer, key_buffer_size,
                alg, input, input_length,
                output, output_size, output_length ) );
#elif defined(MBEDTLS_PSA_BUILTIN_CIPHER)
    return( mbedtls_psa_cipher_encrypt(
=======
    return( mbedtls_transparent_test_driver_cipher_encrypt(
>>>>>>> 49c20954
                attributes, key_buffer, key_buffer_size,
                alg, iv, iv_length, input, input_length,
                output, output_size, output_length ) );
#endif

    return( PSA_ERROR_NOT_SUPPORTED );
}

psa_status_t mbedtls_test_transparent_cipher_decrypt(
    const psa_key_attributes_t *attributes,
    const uint8_t *key_buffer,
    size_t key_buffer_size,
    psa_algorithm_t alg,
    const uint8_t *input,
    size_t input_length,
    uint8_t *output,
    size_t output_size,
    size_t *output_length )
{
   mbedtls_test_driver_cipher_hooks.hits++;

    if( mbedtls_test_driver_cipher_hooks.forced_output != NULL )
    {
        if( output_size < mbedtls_test_driver_cipher_hooks.forced_output_length )
            return( PSA_ERROR_BUFFER_TOO_SMALL );

        memcpy( output,
                mbedtls_test_driver_cipher_hooks.forced_output,
                mbedtls_test_driver_cipher_hooks.forced_output_length );
        *output_length = mbedtls_test_driver_cipher_hooks.forced_output_length;

        return( mbedtls_test_driver_cipher_hooks.forced_status );
    }

    if( mbedtls_test_driver_cipher_hooks.forced_status != PSA_SUCCESS )
        return( mbedtls_test_driver_cipher_hooks.forced_status );

#if defined(MBEDTLS_TEST_LIBTESTDRIVER1) && \
    defined(LIBTESTDRIVER1_MBEDTLS_PSA_BUILTIN_CIPHER)
    return( libtestdriver1_mbedtls_psa_cipher_decrypt(
                (const libtestdriver1_psa_key_attributes_t *)attributes,
                key_buffer, key_buffer_size,
                alg, input, input_length,
                output, output_size, output_length ) );
#elif defined(MBEDTLS_PSA_BUILTIN_CIPHER)
    return( mbedtls_psa_cipher_decrypt(
                attributes, key_buffer, key_buffer_size,
                alg, input, input_length,
                output, output_size, output_length ) );
#endif

    return( PSA_ERROR_NOT_SUPPORTED );
}

psa_status_t mbedtls_test_transparent_cipher_encrypt_setup(
    mbedtls_transparent_test_driver_cipher_operation_t *operation,
    const psa_key_attributes_t *attributes,
    const uint8_t *key, size_t key_length,
    psa_algorithm_t alg)
{
    mbedtls_test_driver_cipher_hooks.hits++;

    /* Wiping the entire struct here, instead of member-by-member. This is
     * useful for the test suite, since it gives a chance of catching memory
     * corruption errors should the core not have allocated (enough) memory for
     * our context struct. */
    memset( operation, 0, sizeof( *operation ) );

    if( mbedtls_test_driver_cipher_hooks.forced_status != PSA_SUCCESS )
        return( mbedtls_test_driver_cipher_hooks.forced_status );

#if defined(MBEDTLS_TEST_LIBTESTDRIVER1) && \
    defined(LIBTESTDRIVER1_MBEDTLS_PSA_BUILTIN_CIPHER)
    return( libtestdriver1_mbedtls_psa_cipher_encrypt_setup(
                operation,
                (const libtestdriver1_psa_key_attributes_t *)attributes,
                key, key_length, alg ) );
#elif defined(MBEDTLS_PSA_BUILTIN_CIPHER)
    return( mbedtls_psa_cipher_encrypt_setup(
                operation, attributes, key, key_length, alg ) );
#endif

    return( PSA_ERROR_NOT_SUPPORTED );
}

psa_status_t mbedtls_test_transparent_cipher_decrypt_setup(
    mbedtls_transparent_test_driver_cipher_operation_t *operation,
    const psa_key_attributes_t *attributes,
    const uint8_t *key, size_t key_length,
    psa_algorithm_t alg)
{
    mbedtls_test_driver_cipher_hooks.hits++;

    if( mbedtls_test_driver_cipher_hooks.forced_status != PSA_SUCCESS )
        return( mbedtls_test_driver_cipher_hooks.forced_status );

#if defined(MBEDTLS_TEST_LIBTESTDRIVER1) && \
    defined(LIBTESTDRIVER1_MBEDTLS_PSA_BUILTIN_CIPHER)
    return( libtestdriver1_mbedtls_psa_cipher_decrypt_setup(
                operation,
                (const libtestdriver1_psa_key_attributes_t *)attributes,
                key, key_length, alg ) );
#elif defined(MBEDTLS_PSA_BUILTIN_CIPHER)
    return( mbedtls_psa_cipher_decrypt_setup(
                operation, attributes, key, key_length, alg ) );
#endif

    return( PSA_ERROR_NOT_SUPPORTED );
}

psa_status_t mbedtls_test_transparent_cipher_abort(
    mbedtls_transparent_test_driver_cipher_operation_t *operation)
{
    mbedtls_test_driver_cipher_hooks.hits++;

#if defined(MBEDTLS_TEST_LIBTESTDRIVER1) && \
    defined(LIBTESTDRIVER1_MBEDTLS_PSA_BUILTIN_CIPHER)
    libtestdriver1_mbedtls_psa_cipher_abort( operation );
#elif defined(MBEDTLS_PSA_BUILTIN_CIPHER)
    mbedtls_psa_cipher_abort( operation );
#endif

    /* Wiping the entire struct here, instead of member-by-member. This is
     * useful for the test suite, since it gives a chance of catching memory
     * corruption errors should the core not have allocated (enough) memory for
     * our context struct. */
    memset( operation, 0, sizeof( *operation ) );

    return( mbedtls_test_driver_cipher_hooks.forced_status );
}

psa_status_t mbedtls_test_transparent_cipher_set_iv(
    mbedtls_transparent_test_driver_cipher_operation_t *operation,
    const uint8_t *iv,
    size_t iv_length)
{
    mbedtls_test_driver_cipher_hooks.hits++;

    if( mbedtls_test_driver_cipher_hooks.forced_status != PSA_SUCCESS )
        return( mbedtls_test_driver_cipher_hooks.forced_status );

#if defined(MBEDTLS_TEST_LIBTESTDRIVER1) && \
    defined(LIBTESTDRIVER1_MBEDTLS_PSA_BUILTIN_CIPHER)
    return( libtestdriver1_mbedtls_psa_cipher_set_iv(
                operation, iv, iv_length ) );
#elif defined(MBEDTLS_PSA_BUILTIN_CIPHER)
    return( mbedtls_psa_cipher_set_iv( operation, iv, iv_length ) );
#endif

    return( PSA_ERROR_NOT_SUPPORTED );
}

psa_status_t mbedtls_test_transparent_cipher_update(
    mbedtls_transparent_test_driver_cipher_operation_t *operation,
    const uint8_t *input,
    size_t input_length,
    uint8_t *output,
    size_t output_size,
    size_t *output_length)
{
    mbedtls_test_driver_cipher_hooks.hits++;

    if( mbedtls_test_driver_cipher_hooks.forced_output != NULL )
    {
        if( output_size < mbedtls_test_driver_cipher_hooks.forced_output_length )
            return PSA_ERROR_BUFFER_TOO_SMALL;

        memcpy( output,
                mbedtls_test_driver_cipher_hooks.forced_output,
                mbedtls_test_driver_cipher_hooks.forced_output_length );
        *output_length = mbedtls_test_driver_cipher_hooks.forced_output_length;

        return( mbedtls_test_driver_cipher_hooks.forced_status );
    }

    if( mbedtls_test_driver_cipher_hooks.forced_status != PSA_SUCCESS )
        return( mbedtls_test_driver_cipher_hooks.forced_status );

#if defined(MBEDTLS_TEST_LIBTESTDRIVER1) && \
    defined(LIBTESTDRIVER1_MBEDTLS_PSA_BUILTIN_CIPHER)
    return( libtestdriver1_mbedtls_psa_cipher_update(
                operation, input, input_length,
                output, output_size, output_length ) );
#elif defined(MBEDTLS_PSA_BUILTIN_CIPHER)
    return( mbedtls_psa_cipher_update(
                operation, input, input_length,
                output, output_size, output_length ) );
#endif

    return( PSA_ERROR_NOT_SUPPORTED );
}

psa_status_t mbedtls_test_transparent_cipher_finish(
    mbedtls_transparent_test_driver_cipher_operation_t *operation,
    uint8_t *output,
    size_t output_size,
    size_t *output_length)
{
    mbedtls_test_driver_cipher_hooks.hits++;

    if( mbedtls_test_driver_cipher_hooks.forced_output != NULL )
    {
        if( output_size < mbedtls_test_driver_cipher_hooks.forced_output_length )
            return PSA_ERROR_BUFFER_TOO_SMALL;

        memcpy( output,
                mbedtls_test_driver_cipher_hooks.forced_output,
                mbedtls_test_driver_cipher_hooks.forced_output_length );
        *output_length = mbedtls_test_driver_cipher_hooks.forced_output_length;

        return( mbedtls_test_driver_cipher_hooks.forced_status );
    }

    if( mbedtls_test_driver_cipher_hooks.forced_status != PSA_SUCCESS )
        return( mbedtls_test_driver_cipher_hooks.forced_status );

#if defined(MBEDTLS_TEST_LIBTESTDRIVER1) && \
    defined(LIBTESTDRIVER1_MBEDTLS_PSA_BUILTIN_CIPHER)
    return( libtestdriver1_mbedtls_psa_cipher_finish(
                operation, output, output_size, output_length ) );
#elif defined(MBEDTLS_PSA_BUILTIN_CIPHER)
    return( mbedtls_psa_cipher_finish(
                operation, output, output_size, output_length ) );
#endif

    return( PSA_ERROR_NOT_SUPPORTED );
}

/*
 * opaque versions, to do
 */
psa_status_t mbedtls_test_opaque_cipher_encrypt(
    const psa_key_attributes_t *attributes,
    const uint8_t *key, size_t key_length,
    psa_algorithm_t alg,
    const uint8_t *iv, size_t iv_length,
    const uint8_t *input, size_t input_length,
    uint8_t *output, size_t output_size, size_t *output_length)
{
    (void) attributes;
    (void) key;
    (void) key_length;
    (void) alg;
    (void) iv;
    (void) iv_length;
    (void) input;
    (void) input_length;
    (void) output;
    (void) output_size;
    (void) output_length;
    return( PSA_ERROR_NOT_SUPPORTED );
}

psa_status_t mbedtls_test_opaque_cipher_decrypt(
    const psa_key_attributes_t *attributes,
    const uint8_t *key, size_t key_length,
    psa_algorithm_t alg,
    const uint8_t *input, size_t input_length,
    uint8_t *output, size_t output_size, size_t *output_length)
{
    (void) attributes;
    (void) key;
    (void) key_length;
    (void) alg;
    (void) input;
    (void) input_length;
    (void) output;
    (void) output_size;
    (void) output_length;
    return( PSA_ERROR_NOT_SUPPORTED );
}

psa_status_t mbedtls_test_opaque_cipher_encrypt_setup(
    mbedtls_opaque_test_driver_cipher_operation_t *operation,
    const psa_key_attributes_t *attributes,
    const uint8_t *key, size_t key_length,
    psa_algorithm_t alg)
{
    (void) operation;
    (void) attributes;
    (void) key;
    (void) key_length;
    (void) alg;
    return( PSA_ERROR_NOT_SUPPORTED );
}

psa_status_t mbedtls_test_opaque_cipher_decrypt_setup(
    mbedtls_opaque_test_driver_cipher_operation_t *operation,
    const psa_key_attributes_t *attributes,
    const uint8_t *key, size_t key_length,
    psa_algorithm_t alg)
{
    (void) operation;
    (void) attributes;
    (void) key;
    (void) key_length;
    (void) alg;
    return( PSA_ERROR_NOT_SUPPORTED );
}

psa_status_t mbedtls_test_opaque_cipher_abort(
    mbedtls_opaque_test_driver_cipher_operation_t *operation )
{
    (void) operation;
    return( PSA_ERROR_NOT_SUPPORTED );
}

psa_status_t mbedtls_test_opaque_cipher_set_iv(
    mbedtls_opaque_test_driver_cipher_operation_t *operation,
    const uint8_t *iv,
    size_t iv_length)
{
    (void) operation;
    (void) iv;
    (void) iv_length;
    return( PSA_ERROR_NOT_SUPPORTED );
}

psa_status_t mbedtls_test_opaque_cipher_update(
    mbedtls_opaque_test_driver_cipher_operation_t *operation,
    const uint8_t *input,
    size_t input_length,
    uint8_t *output,
    size_t output_size,
    size_t *output_length)
{
    (void) operation;
    (void) input;
    (void) input_length;
    (void) output;
    (void) output_size;
    (void) output_length;
    return( PSA_ERROR_NOT_SUPPORTED );
}

psa_status_t mbedtls_test_opaque_cipher_finish(
    mbedtls_opaque_test_driver_cipher_operation_t *operation,
    uint8_t *output,
    size_t output_size,
    size_t *output_length)
{
    (void) operation;
    (void) output;
    (void) output_size;
    (void) output_length;
    return( PSA_ERROR_NOT_SUPPORTED );
}
#endif /* MBEDTLS_PSA_CRYPTO_DRIVERS && PSA_CRYPTO_DRIVER_TEST */<|MERGE_RESOLUTION|>--- conflicted
+++ resolved
@@ -70,21 +70,15 @@
     if( mbedtls_test_driver_cipher_hooks.forced_status != PSA_SUCCESS )
         return( mbedtls_test_driver_cipher_hooks.forced_status );
 
-<<<<<<< HEAD
-    psa_generate_random( output, PSA_CIPHER_IV_LENGTH( attributes->core.type, alg ) );
-
 #if defined(MBEDTLS_TEST_LIBTESTDRIVER1) && \
     defined(LIBTESTDRIVER1_MBEDTLS_PSA_BUILTIN_CIPHER)
     return( libtestdriver1_mbedtls_psa_cipher_encrypt(
                 (const libtestdriver1_psa_key_attributes_t *)attributes,
                 key_buffer, key_buffer_size,
-                alg, input, input_length,
+                alg, iv, iv_length, input, input_length,
                 output, output_size, output_length ) );
 #elif defined(MBEDTLS_PSA_BUILTIN_CIPHER)
     return( mbedtls_psa_cipher_encrypt(
-=======
-    return( mbedtls_transparent_test_driver_cipher_encrypt(
->>>>>>> 49c20954
                 attributes, key_buffer, key_buffer_size,
                 alg, iv, iv_length, input, input_length,
                 output, output_size, output_length ) );
