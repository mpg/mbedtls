--- conflicted
+++ resolved
@@ -64,16 +64,10 @@
  * Some of these definitions could be moved into alignment.h but for now they are
  * only used here.
  */
-<<<<<<< HEAD
 #if defined(MBEDTLS_EFFICIENT_UNALIGNED_ACCESS) && \
-    (defined(MBEDTLS_CT_ARM_ASM) || defined(MBEDTLS_CT_AARCH64_ASM))
-
-=======
-#if defined(MBEDTLS_EFFICIENT_UNALIGNED_ACCESS) && defined(MBEDTLS_HAVE_ASM)
-#if ((defined(__arm__) || defined(__thumb__) || defined(__thumb2__)) && \
-    (UINTPTR_MAX == 0xfffffffful)) || defined(__aarch64__)
+    ((defined(MBEDTLS_CT_ARM_ASM) && (UINTPTR_MAX == 0xfffffffful)) || \
+    defined(MBEDTLS_CT_AARCH64_ASM))
 /* We check pointer sizes to avoid issues with them not matching register size requirements */
->>>>>>> 92a55bf5
 #define MBEDTLS_EFFICIENT_UNALIGNED_VOLATILE_ACCESS
 
 static inline uint32_t mbedtls_get_unaligned_volatile_uint32(volatile const unsigned char *p)
@@ -85,15 +79,10 @@
     uint32_t r;
 #if defined(MBEDTLS_CT_ARM_ASM)
     asm volatile ("ldr %0, [%1]" : "=r" (r) : "r" (p) :);
-<<<<<<< HEAD
 #elif defined(MBEDTLS_CT_AARCH64_ASM)
-    asm volatile ("ldr %w0, [%1]" : "=r" (r) : "r" (p) :);
+    asm volatile ("ldr %w0, [%1]" : "=r" (r) : MBEDTLS_ASM_AARCH64_PTR_CONSTRAINT(p) :);
 #else
 #error No assembly defined for mbedtls_get_unaligned_volatile_uint32
-=======
-#elif defined(__aarch64__)
-    asm volatile ("ldr %w0, [%1]" : "=r" (r) : MBEDTLS_ASM_AARCH64_PTR_CONSTRAINT(p) :);
->>>>>>> 92a55bf5
 #endif
     return r;
 }
