/*
 *  Entropy accumulator implementation
 *
 *  Copyright The Mbed TLS Contributors
 *  SPDX-License-Identifier: Apache-2.0
 *
 *  Licensed under the Apache License, Version 2.0 (the "License"); you may
 *  not use this file except in compliance with the License.
 *  You may obtain a copy of the License at
 *
 *  http://www.apache.org/licenses/LICENSE-2.0
 *
 *  Unless required by applicable law or agreed to in writing, software
 *  distributed under the License is distributed on an "AS IS" BASIS, WITHOUT
 *  WARRANTIES OR CONDITIONS OF ANY KIND, either express or implied.
 *  See the License for the specific language governing permissions and
 *  limitations under the License.
 */

#include "common.h"

#if defined(MBEDTLS_ENTROPY_C)

#if defined(MBEDTLS_TEST_NULL_ENTROPY)
#warning "**** WARNING!  MBEDTLS_TEST_NULL_ENTROPY defined! "
#warning "**** THIS BUILD HAS NO DEFINED ENTROPY SOURCES "
#warning "**** THIS BUILD IS *NOT* SUITABLE FOR PRODUCTION USE "
#endif

#include "mbedtls/entropy.h"
#include "entropy_poll.h"
#include "mbedtls/platform_util.h"
#include "mbedtls/error.h"

#include <string.h>

#if defined(MBEDTLS_FS_IO)
#include <stdio.h>
#endif

#if defined(MBEDTLS_ENTROPY_NV_SEED)
#include "mbedtls/platform.h"
#endif

#if defined(MBEDTLS_SELF_TEST)
#if defined(MBEDTLS_PLATFORM_C)
#include "mbedtls/platform.h"
#else
#include <stdio.h>
#define mbedtls_printf     printf
#endif /* MBEDTLS_PLATFORM_C */
#endif /* MBEDTLS_SELF_TEST */


#define ENTROPY_MAX_LOOP    256     /**< Maximum amount to loop before error */

void mbedtls_entropy_init( mbedtls_entropy_context *ctx )
{
    ctx->source_count = 0;
    memset( ctx->source, 0, sizeof( ctx->source ) );

#if defined(MBEDTLS_THREADING_C)
    mbedtls_mutex_init( &ctx->mutex );
#endif

    ctx->accumulator_started = 0;
#if defined(MBEDTLS_ENTROPY_SHA512_ACCUMULATOR)
    mbedtls_sha512_init( &ctx->accumulator );
#else
    mbedtls_sha256_init( &ctx->accumulator );
#endif

    /* Reminder: Update ENTROPY_HAVE_STRONG in the test files
     *           when adding more strong entropy sources here. */

#if defined(MBEDTLS_TEST_NULL_ENTROPY)
    mbedtls_entropy_add_source( ctx, mbedtls_null_entropy_poll, NULL,
                                1, MBEDTLS_ENTROPY_SOURCE_STRONG );
#endif

#if !defined(MBEDTLS_NO_DEFAULT_ENTROPY_SOURCES)
#if !defined(MBEDTLS_NO_PLATFORM_ENTROPY)
    mbedtls_entropy_add_source( ctx, mbedtls_platform_entropy_poll, NULL,
                                MBEDTLS_ENTROPY_MIN_PLATFORM,
                                MBEDTLS_ENTROPY_SOURCE_STRONG );
#endif
#if defined(MBEDTLS_TIMING_C)
    mbedtls_entropy_add_source( ctx, mbedtls_hardclock_poll, NULL,
                                MBEDTLS_ENTROPY_MIN_HARDCLOCK,
                                MBEDTLS_ENTROPY_SOURCE_WEAK );
#endif
#if defined(MBEDTLS_ENTROPY_HARDWARE_ALT)
    mbedtls_entropy_add_source( ctx, mbedtls_hardware_poll, NULL,
                                MBEDTLS_ENTROPY_MIN_HARDWARE,
                                MBEDTLS_ENTROPY_SOURCE_STRONG );
#endif
#if defined(MBEDTLS_ENTROPY_NV_SEED)
    mbedtls_entropy_add_source( ctx, mbedtls_nv_seed_poll, NULL,
                                MBEDTLS_ENTROPY_BLOCK_SIZE,
                                MBEDTLS_ENTROPY_SOURCE_STRONG );
    ctx->initial_entropy_run = 0;
#endif
#endif /* MBEDTLS_NO_DEFAULT_ENTROPY_SOURCES */
}

void mbedtls_entropy_free( mbedtls_entropy_context *ctx )
{
<<<<<<< HEAD
=======
    /* If the context was already free, don't call free() again.
     * This is important for mutexes which don't allow double-free. */
    if( ctx->accumulator_started == -1 )
        return;

#if defined(MBEDTLS_HAVEGE_C)
    mbedtls_havege_free( &ctx->havege_data );
#endif
>>>>>>> 6741fc91
#if defined(MBEDTLS_THREADING_C)
    mbedtls_mutex_free( &ctx->mutex );
#endif
#if defined(MBEDTLS_ENTROPY_SHA512_ACCUMULATOR)
    mbedtls_sha512_free( &ctx->accumulator );
#else
    mbedtls_sha256_free( &ctx->accumulator );
#endif
#if defined(MBEDTLS_ENTROPY_NV_SEED)
    ctx->initial_entropy_run = 0;
#endif
    ctx->source_count = 0;
    mbedtls_platform_zeroize( ctx->source, sizeof( ctx->source ) );
    ctx->accumulator_started = -1;
}

int mbedtls_entropy_add_source( mbedtls_entropy_context *ctx,
                        mbedtls_entropy_f_source_ptr f_source, void *p_source,
                        size_t threshold, int strong )
{
    int idx, ret = 0;

#if defined(MBEDTLS_THREADING_C)
    if( ( ret = mbedtls_mutex_lock( &ctx->mutex ) ) != 0 )
        return( ret );
#endif

    idx = ctx->source_count;
    if( idx >= MBEDTLS_ENTROPY_MAX_SOURCES )
    {
        ret = MBEDTLS_ERR_ENTROPY_MAX_SOURCES;
        goto exit;
    }

    ctx->source[idx].f_source  = f_source;
    ctx->source[idx].p_source  = p_source;
    ctx->source[idx].threshold = threshold;
    ctx->source[idx].strong    = strong;

    ctx->source_count++;

exit:
#if defined(MBEDTLS_THREADING_C)
    if( mbedtls_mutex_unlock( &ctx->mutex ) != 0 )
        return( MBEDTLS_ERR_THREADING_MUTEX_ERROR );
#endif

    return( ret );
}

/*
 * Entropy accumulator update
 */
static int entropy_update( mbedtls_entropy_context *ctx, unsigned char source_id,
                           const unsigned char *data, size_t len )
{
    unsigned char header[2];
    unsigned char tmp[MBEDTLS_ENTROPY_BLOCK_SIZE];
    size_t use_len = len;
    const unsigned char *p = data;
    int ret = 0;

    if( use_len > MBEDTLS_ENTROPY_BLOCK_SIZE )
    {
#if defined(MBEDTLS_ENTROPY_SHA512_ACCUMULATOR)
        if( ( ret = mbedtls_sha512_ret( data, len, tmp, 0 ) ) != 0 )
            goto cleanup;
#else
        if( ( ret = mbedtls_sha256_ret( data, len, tmp, 0 ) ) != 0 )
            goto cleanup;
#endif
        p = tmp;
        use_len = MBEDTLS_ENTROPY_BLOCK_SIZE;
    }

    header[0] = source_id;
    header[1] = use_len & 0xFF;

    /*
     * Start the accumulator if this has not already happened. Note that
     * it is sufficient to start the accumulator here only because all calls to
     * gather entropy eventually execute this code.
     */
#if defined(MBEDTLS_ENTROPY_SHA512_ACCUMULATOR)
    if( ctx->accumulator_started == 0 &&
        ( ret = mbedtls_sha512_starts_ret( &ctx->accumulator, 0 ) ) != 0 )
        goto cleanup;
    else
        ctx->accumulator_started = 1;
    if( ( ret = mbedtls_sha512_update_ret( &ctx->accumulator, header, 2 ) ) != 0 )
        goto cleanup;
    ret = mbedtls_sha512_update_ret( &ctx->accumulator, p, use_len );
#else
    if( ctx->accumulator_started == 0 &&
        ( ret = mbedtls_sha256_starts_ret( &ctx->accumulator, 0 ) ) != 0 )
        goto cleanup;
    else
        ctx->accumulator_started = 1;
    if( ( ret = mbedtls_sha256_update_ret( &ctx->accumulator, header, 2 ) ) != 0 )
        goto cleanup;
    ret = mbedtls_sha256_update_ret( &ctx->accumulator, p, use_len );
#endif

cleanup:
    mbedtls_platform_zeroize( tmp, sizeof( tmp ) );

    return( ret );
}

int mbedtls_entropy_update_manual( mbedtls_entropy_context *ctx,
                           const unsigned char *data, size_t len )
{
    int ret = MBEDTLS_ERR_ERROR_CORRUPTION_DETECTED;

#if defined(MBEDTLS_THREADING_C)
    if( ( ret = mbedtls_mutex_lock( &ctx->mutex ) ) != 0 )
        return( ret );
#endif

    ret = entropy_update( ctx, MBEDTLS_ENTROPY_SOURCE_MANUAL, data, len );

#if defined(MBEDTLS_THREADING_C)
    if( mbedtls_mutex_unlock( &ctx->mutex ) != 0 )
        return( MBEDTLS_ERR_THREADING_MUTEX_ERROR );
#endif

    return( ret );
}

/*
 * Run through the different sources to add entropy to our accumulator
 */
static int entropy_gather_internal( mbedtls_entropy_context *ctx )
{
    int ret = MBEDTLS_ERR_ENTROPY_SOURCE_FAILED;
    int i;
    int have_one_strong = 0;
    unsigned char buf[MBEDTLS_ENTROPY_MAX_GATHER];
    size_t olen;

    if( ctx->source_count == 0 )
        return( MBEDTLS_ERR_ENTROPY_NO_SOURCES_DEFINED );

    /*
     * Run through our entropy sources
     */
    for( i = 0; i < ctx->source_count; i++ )
    {
        if( ctx->source[i].strong == MBEDTLS_ENTROPY_SOURCE_STRONG )
            have_one_strong = 1;

        olen = 0;
        if( ( ret = ctx->source[i].f_source( ctx->source[i].p_source,
                        buf, MBEDTLS_ENTROPY_MAX_GATHER, &olen ) ) != 0 )
        {
            goto cleanup;
        }

        /*
         * Add if we actually gathered something
         */
        if( olen > 0 )
        {
            if( ( ret = entropy_update( ctx, (unsigned char) i,
                                        buf, olen ) ) != 0 )
                return( ret );
            ctx->source[i].size += olen;
        }
    }

    if( have_one_strong == 0 )
        ret = MBEDTLS_ERR_ENTROPY_NO_STRONG_SOURCE;

cleanup:
    mbedtls_platform_zeroize( buf, sizeof( buf ) );

    return( ret );
}

/*
 * Thread-safe wrapper for entropy_gather_internal()
 */
int mbedtls_entropy_gather( mbedtls_entropy_context *ctx )
{
    int ret = MBEDTLS_ERR_ERROR_CORRUPTION_DETECTED;

#if defined(MBEDTLS_THREADING_C)
    if( ( ret = mbedtls_mutex_lock( &ctx->mutex ) ) != 0 )
        return( ret );
#endif

    ret = entropy_gather_internal( ctx );

#if defined(MBEDTLS_THREADING_C)
    if( mbedtls_mutex_unlock( &ctx->mutex ) != 0 )
        return( MBEDTLS_ERR_THREADING_MUTEX_ERROR );
#endif

    return( ret );
}

int mbedtls_entropy_func( void *data, unsigned char *output, size_t len )
{
    int ret, count = 0, i, thresholds_reached;
    size_t strong_size;
    mbedtls_entropy_context *ctx = (mbedtls_entropy_context *) data;
    unsigned char buf[MBEDTLS_ENTROPY_BLOCK_SIZE];

    if( len > MBEDTLS_ENTROPY_BLOCK_SIZE )
        return( MBEDTLS_ERR_ENTROPY_SOURCE_FAILED );

#if defined(MBEDTLS_ENTROPY_NV_SEED)
    /* Update the NV entropy seed before generating any entropy for outside
     * use.
     */
    if( ctx->initial_entropy_run == 0 )
    {
        ctx->initial_entropy_run = 1;
        if( ( ret = mbedtls_entropy_update_nv_seed( ctx ) ) != 0 )
            return( ret );
    }
#endif

#if defined(MBEDTLS_THREADING_C)
    if( ( ret = mbedtls_mutex_lock( &ctx->mutex ) ) != 0 )
        return( ret );
#endif

    /*
     * Always gather extra entropy before a call
     */
    do
    {
        if( count++ > ENTROPY_MAX_LOOP )
        {
            ret = MBEDTLS_ERR_ENTROPY_SOURCE_FAILED;
            goto exit;
        }

        if( ( ret = entropy_gather_internal( ctx ) ) != 0 )
            goto exit;

        thresholds_reached = 1;
        strong_size = 0;
        for( i = 0; i < ctx->source_count; i++ )
        {
            if( ctx->source[i].size < ctx->source[i].threshold )
                thresholds_reached = 0;
            if( ctx->source[i].strong == MBEDTLS_ENTROPY_SOURCE_STRONG )
                strong_size += ctx->source[i].size;
        }
    }
    while( ! thresholds_reached || strong_size < MBEDTLS_ENTROPY_BLOCK_SIZE );

    memset( buf, 0, MBEDTLS_ENTROPY_BLOCK_SIZE );

#if defined(MBEDTLS_ENTROPY_SHA512_ACCUMULATOR)
    /*
     * Note that at this stage it is assumed that the accumulator was started
     * in a previous call to entropy_update(). If this is not guaranteed, the
     * code below will fail.
     */
    if( ( ret = mbedtls_sha512_finish_ret( &ctx->accumulator, buf ) ) != 0 )
        goto exit;

    /*
     * Reset accumulator and counters and recycle existing entropy
     */
    mbedtls_sha512_free( &ctx->accumulator );
    mbedtls_sha512_init( &ctx->accumulator );
    if( ( ret = mbedtls_sha512_starts_ret( &ctx->accumulator, 0 ) ) != 0 )
        goto exit;
    if( ( ret = mbedtls_sha512_update_ret( &ctx->accumulator, buf,
                                           MBEDTLS_ENTROPY_BLOCK_SIZE ) ) != 0 )
        goto exit;

    /*
     * Perform second SHA-512 on entropy
     */
    if( ( ret = mbedtls_sha512_ret( buf, MBEDTLS_ENTROPY_BLOCK_SIZE,
                                    buf, 0 ) ) != 0 )
        goto exit;
#else /* MBEDTLS_ENTROPY_SHA512_ACCUMULATOR */
    if( ( ret = mbedtls_sha256_finish_ret( &ctx->accumulator, buf ) ) != 0 )
        goto exit;

    /*
     * Reset accumulator and counters and recycle existing entropy
     */
    mbedtls_sha256_free( &ctx->accumulator );
    mbedtls_sha256_init( &ctx->accumulator );
    if( ( ret = mbedtls_sha256_starts_ret( &ctx->accumulator, 0 ) ) != 0 )
        goto exit;
    if( ( ret = mbedtls_sha256_update_ret( &ctx->accumulator, buf,
                                           MBEDTLS_ENTROPY_BLOCK_SIZE ) ) != 0 )
        goto exit;

    /*
     * Perform second SHA-256 on entropy
     */
    if( ( ret = mbedtls_sha256_ret( buf, MBEDTLS_ENTROPY_BLOCK_SIZE,
                                    buf, 0 ) ) != 0 )
        goto exit;
#endif /* MBEDTLS_ENTROPY_SHA512_ACCUMULATOR */

    for( i = 0; i < ctx->source_count; i++ )
        ctx->source[i].size = 0;

    memcpy( output, buf, len );

    ret = 0;

exit:
    mbedtls_platform_zeroize( buf, sizeof( buf ) );

#if defined(MBEDTLS_THREADING_C)
    if( mbedtls_mutex_unlock( &ctx->mutex ) != 0 )
        return( MBEDTLS_ERR_THREADING_MUTEX_ERROR );
#endif

    return( ret );
}

#if defined(MBEDTLS_ENTROPY_NV_SEED)
int mbedtls_entropy_update_nv_seed( mbedtls_entropy_context *ctx )
{
    int ret = MBEDTLS_ERR_ENTROPY_FILE_IO_ERROR;
    unsigned char buf[MBEDTLS_ENTROPY_BLOCK_SIZE];

    /* Read new seed  and write it to NV */
    if( ( ret = mbedtls_entropy_func( ctx, buf, MBEDTLS_ENTROPY_BLOCK_SIZE ) ) != 0 )
        return( ret );

    if( mbedtls_nv_seed_write( buf, MBEDTLS_ENTROPY_BLOCK_SIZE ) < 0 )
        return( MBEDTLS_ERR_ENTROPY_FILE_IO_ERROR );

    /* Manually update the remaining stream with a separator value to diverge */
    memset( buf, 0, MBEDTLS_ENTROPY_BLOCK_SIZE );
    ret = mbedtls_entropy_update_manual( ctx, buf, MBEDTLS_ENTROPY_BLOCK_SIZE );

    return( ret );
}
#endif /* MBEDTLS_ENTROPY_NV_SEED */

#if defined(MBEDTLS_FS_IO)
int mbedtls_entropy_write_seed_file( mbedtls_entropy_context *ctx, const char *path )
{
    int ret = MBEDTLS_ERR_ERROR_CORRUPTION_DETECTED;
    FILE *f = NULL;
    unsigned char buf[MBEDTLS_ENTROPY_BLOCK_SIZE];

    if( ( ret = mbedtls_entropy_func( ctx, buf, MBEDTLS_ENTROPY_BLOCK_SIZE ) ) != 0 )
    {
        ret = MBEDTLS_ERR_ENTROPY_SOURCE_FAILED;
        goto exit;
    }

    if( ( f = fopen( path, "wb" ) ) == NULL )
    {
        ret = MBEDTLS_ERR_ENTROPY_FILE_IO_ERROR;
        goto exit;
    }

    if( fwrite( buf, 1, MBEDTLS_ENTROPY_BLOCK_SIZE, f ) != MBEDTLS_ENTROPY_BLOCK_SIZE )
    {
        ret = MBEDTLS_ERR_ENTROPY_FILE_IO_ERROR;
        goto exit;
    }

    ret = 0;

exit:
    mbedtls_platform_zeroize( buf, sizeof( buf ) );

    if( f != NULL )
        fclose( f );

    return( ret );
}

int mbedtls_entropy_update_seed_file( mbedtls_entropy_context *ctx, const char *path )
{
    int ret = 0;
    FILE *f;
    size_t n;
    unsigned char buf[ MBEDTLS_ENTROPY_MAX_SEED_SIZE ];

    if( ( f = fopen( path, "rb" ) ) == NULL )
        return( MBEDTLS_ERR_ENTROPY_FILE_IO_ERROR );

    fseek( f, 0, SEEK_END );
    n = (size_t) ftell( f );
    fseek( f, 0, SEEK_SET );

    if( n > MBEDTLS_ENTROPY_MAX_SEED_SIZE )
        n = MBEDTLS_ENTROPY_MAX_SEED_SIZE;

    if( fread( buf, 1, n, f ) != n )
        ret = MBEDTLS_ERR_ENTROPY_FILE_IO_ERROR;
    else
        ret = mbedtls_entropy_update_manual( ctx, buf, n );

    fclose( f );

    mbedtls_platform_zeroize( buf, sizeof( buf ) );

    if( ret != 0 )
        return( ret );

    return( mbedtls_entropy_write_seed_file( ctx, path ) );
}
#endif /* MBEDTLS_FS_IO */

#if defined(MBEDTLS_SELF_TEST)
#if !defined(MBEDTLS_TEST_NULL_ENTROPY)
/*
 * Dummy source function
 */
static int entropy_dummy_source( void *data, unsigned char *output,
                                 size_t len, size_t *olen )
{
    ((void) data);

    memset( output, 0x2a, len );
    *olen = len;

    return( 0 );
}
#endif /* !MBEDTLS_TEST_NULL_ENTROPY */

#if defined(MBEDTLS_ENTROPY_HARDWARE_ALT)

static int mbedtls_entropy_source_self_test_gather( unsigned char *buf, size_t buf_len )
{
    int ret = 0;
    size_t entropy_len = 0;
    size_t olen = 0;
    size_t attempts = buf_len;

    while( attempts > 0 && entropy_len < buf_len )
    {
        if( ( ret = mbedtls_hardware_poll( NULL, buf + entropy_len,
            buf_len - entropy_len, &olen ) ) != 0 )
            return( ret );

        entropy_len += olen;
        attempts--;
    }

    if( entropy_len < buf_len )
    {
        ret = 1;
    }

    return( ret );
}


static int mbedtls_entropy_source_self_test_check_bits( const unsigned char *buf,
                                                        size_t buf_len )
{
    unsigned char set= 0xFF;
    unsigned char unset = 0x00;
    size_t i;

    for( i = 0; i < buf_len; i++ )
    {
        set &= buf[i];
        unset |= buf[i];
    }

    return( set == 0xFF || unset == 0x00 );
}

/*
 * A test to ensure hat the entropy sources are functioning correctly
 * and there is no obvious failure. The test performs the following checks:
 *  - The entropy source is not providing only 0s (all bits unset) or 1s (all
 *    bits set).
 *  - The entropy source is not providing values in a pattern. Because the
 *    hardware could be providing data in an arbitrary length, this check polls
 *    the hardware entropy source twice and compares the result to ensure they
 *    are not equal.
 *  - The error code returned by the entropy source is not an error.
 */
int mbedtls_entropy_source_self_test( int verbose )
{
    int ret = 0;
    unsigned char buf0[2 * sizeof( unsigned long long int )];
    unsigned char buf1[2 * sizeof( unsigned long long int )];

    if( verbose != 0 )
        mbedtls_printf( "  ENTROPY_BIAS test: " );

    memset( buf0, 0x00, sizeof( buf0 ) );
    memset( buf1, 0x00, sizeof( buf1 ) );

    if( ( ret = mbedtls_entropy_source_self_test_gather( buf0, sizeof( buf0 ) ) ) != 0 )
        goto cleanup;
    if( ( ret = mbedtls_entropy_source_self_test_gather( buf1, sizeof( buf1 ) ) ) != 0 )
        goto cleanup;

    /* Make sure that the returned values are not all 0 or 1 */
    if( ( ret = mbedtls_entropy_source_self_test_check_bits( buf0, sizeof( buf0 ) ) ) != 0 )
        goto cleanup;
    if( ( ret = mbedtls_entropy_source_self_test_check_bits( buf1, sizeof( buf1 ) ) ) != 0 )
        goto cleanup;

    /* Make sure that the entropy source is not returning values in a
     * pattern */
    ret = memcmp( buf0, buf1, sizeof( buf0 ) ) == 0;

cleanup:
    if( verbose != 0 )
    {
        if( ret != 0 )
            mbedtls_printf( "failed\n" );
        else
            mbedtls_printf( "passed\n" );

        mbedtls_printf( "\n" );
    }

    return( ret != 0 );
}

#endif /* MBEDTLS_ENTROPY_HARDWARE_ALT */

/*
 * The actual entropy quality is hard to test, but we can at least
 * test that the functions don't cause errors and write the correct
 * amount of data to buffers.
 */
int mbedtls_entropy_self_test( int verbose )
{
    int ret = 1;
#if !defined(MBEDTLS_TEST_NULL_ENTROPY)
    mbedtls_entropy_context ctx;
    unsigned char buf[MBEDTLS_ENTROPY_BLOCK_SIZE] = { 0 };
    unsigned char acc[MBEDTLS_ENTROPY_BLOCK_SIZE] = { 0 };
    size_t i, j;
#endif /* !MBEDTLS_TEST_NULL_ENTROPY */

    if( verbose != 0 )
        mbedtls_printf( "  ENTROPY test: " );

#if !defined(MBEDTLS_TEST_NULL_ENTROPY)
    mbedtls_entropy_init( &ctx );

    /* First do a gather to make sure we have default sources */
    if( ( ret = mbedtls_entropy_gather( &ctx ) ) != 0 )
        goto cleanup;

    ret = mbedtls_entropy_add_source( &ctx, entropy_dummy_source, NULL, 16,
                                      MBEDTLS_ENTROPY_SOURCE_WEAK );
    if( ret != 0 )
        goto cleanup;

    if( ( ret = mbedtls_entropy_update_manual( &ctx, buf, sizeof buf ) ) != 0 )
        goto cleanup;

    /*
     * To test that mbedtls_entropy_func writes correct number of bytes:
     * - use the whole buffer and rely on ASan to detect overruns
     * - collect entropy 8 times and OR the result in an accumulator:
     *   any byte should then be 0 with probably 2^(-64), so requiring
     *   each of the 32 or 64 bytes to be non-zero has a false failure rate
     *   of at most 2^(-58) which is acceptable.
     */
    for( i = 0; i < 8; i++ )
    {
        if( ( ret = mbedtls_entropy_func( &ctx, buf, sizeof( buf ) ) ) != 0 )
            goto cleanup;

        for( j = 0; j < sizeof( buf ); j++ )
            acc[j] |= buf[j];
    }

    for( j = 0; j < sizeof( buf ); j++ )
    {
        if( acc[j] == 0 )
        {
            ret = 1;
            goto cleanup;
        }
    }

#if defined(MBEDTLS_ENTROPY_HARDWARE_ALT)
    if( ( ret = mbedtls_entropy_source_self_test( 0 ) ) != 0 )
        goto cleanup;
#endif

cleanup:
    mbedtls_entropy_free( &ctx );
#endif /* !MBEDTLS_TEST_NULL_ENTROPY */

    if( verbose != 0 )
    {
        if( ret != 0 )
            mbedtls_printf( "failed\n" );
        else
            mbedtls_printf( "passed\n" );

        mbedtls_printf( "\n" );
    }

    return( ret != 0 );
}
#endif /* MBEDTLS_SELF_TEST */

#endif /* MBEDTLS_ENTROPY_C */<|MERGE_RESOLUTION|>--- conflicted
+++ resolved
@@ -105,17 +105,11 @@
 
 void mbedtls_entropy_free( mbedtls_entropy_context *ctx )
 {
-<<<<<<< HEAD
-=======
     /* If the context was already free, don't call free() again.
      * This is important for mutexes which don't allow double-free. */
     if( ctx->accumulator_started == -1 )
         return;
 
-#if defined(MBEDTLS_HAVEGE_C)
-    mbedtls_havege_free( &ctx->havege_data );
-#endif
->>>>>>> 6741fc91
 #if defined(MBEDTLS_THREADING_C)
     mbedtls_mutex_free( &ctx->mutex );
 #endif
