/**
 * \file common.h
 *
 * \brief Utility macros for internal use in the library
 */
/*
 *  Copyright The Mbed TLS Contributors
 *  SPDX-License-Identifier: Apache-2.0 OR GPL-2.0-or-later
 */

#ifndef MBEDTLS_LIBRARY_COMMON_H
#define MBEDTLS_LIBRARY_COMMON_H

#include "mbedtls/build_info.h"
#include "alignment.h"

#include <assert.h>
#include <stddef.h>
#include <stdint.h>
#include <stddef.h>

#if defined(__ARM_NEON)
#include <arm_neon.h>
#define MBEDTLS_HAVE_NEON_INTRINSICS
#elif defined(MBEDTLS_PLATFORM_IS_WINDOWS_ON_ARM64)
#include <arm64_neon.h>
#define MBEDTLS_HAVE_NEON_INTRINSICS
#endif


#if defined(__GNUC__) && !defined(__ARMCC_VERSION) && !defined(__clang__) \
    && !defined(__llvm__) && !defined(__INTEL_COMPILER)
/* Defined if the compiler really is gcc and not clang, etc */
#define MBEDTLS_COMPILER_IS_GCC
#define MBEDTLS_GCC_VERSION \
    (__GNUC__ * 10000 + __GNUC_MINOR__ * 100 + __GNUC_PATCHLEVEL__)
#endif

/** Helper to define a function as static except when building invasive tests.
 *
 * If a function is only used inside its own source file and should be
 * declared `static` to allow the compiler to optimize for code size,
 * but that function has unit tests, define it with
 * ```
 * MBEDTLS_STATIC_TESTABLE int mbedtls_foo(...) { ... }
 * ```
 * and declare it in a header in the `library/` directory with
 * ```
 * #if defined(MBEDTLS_TEST_HOOKS)
 * int mbedtls_foo(...);
 * #endif
 * ```
 */
#if defined(MBEDTLS_TEST_HOOKS)
#define MBEDTLS_STATIC_TESTABLE
#else
#define MBEDTLS_STATIC_TESTABLE static
#endif

#if defined(MBEDTLS_TEST_HOOKS)
extern void (*mbedtls_test_hook_test_fail)(const char *test, int line, const char *file);
#define MBEDTLS_TEST_HOOK_TEST_ASSERT(TEST) \
    do { \
        if ((!(TEST)) && ((*mbedtls_test_hook_test_fail) != NULL)) \
        { \
            (*mbedtls_test_hook_test_fail)( #TEST, __LINE__, __FILE__); \
        } \
    } while (0)
#else
#define MBEDTLS_TEST_HOOK_TEST_ASSERT(TEST)
#endif /* defined(MBEDTLS_TEST_HOOKS) */

/** \def ARRAY_LENGTH
 * Return the number of elements of a static or stack array.
 *
 * \param array         A value of array (not pointer) type.
 *
 * \return The number of elements of the array.
 */
/* A correct implementation of ARRAY_LENGTH, but which silently gives
 * a nonsensical result if called with a pointer rather than an array. */
#define ARRAY_LENGTH_UNSAFE(array)            \
    (sizeof(array) / sizeof(*(array)))

#if defined(__GNUC__)
/* Test if arg and &(arg)[0] have the same type. This is true if arg is
 * an array but not if it's a pointer. */
#define IS_ARRAY_NOT_POINTER(arg)                                     \
    (!__builtin_types_compatible_p(__typeof__(arg),                \
                                   __typeof__(&(arg)[0])))
/* A compile-time constant with the value 0. If `const_expr` is not a
 * compile-time constant with a nonzero value, cause a compile-time error. */
#define STATIC_ASSERT_EXPR(const_expr)                                \
    (0 && sizeof(struct { unsigned int STATIC_ASSERT : 1 - 2 * !(const_expr); }))

/* Return the scalar value `value` (possibly promoted). This is a compile-time
 * constant if `value` is. `condition` must be a compile-time constant.
 * If `condition` is false, arrange to cause a compile-time error. */
#define STATIC_ASSERT_THEN_RETURN(condition, value)   \
    (STATIC_ASSERT_EXPR(condition) ? 0 : (value))

#define ARRAY_LENGTH(array)                                           \
    (STATIC_ASSERT_THEN_RETURN(IS_ARRAY_NOT_POINTER(array),         \
                               ARRAY_LENGTH_UNSAFE(array)))

#else
/* If we aren't sure the compiler supports our non-standard tricks,
 * fall back to the unsafe implementation. */
#define ARRAY_LENGTH(array) ARRAY_LENGTH_UNSAFE(array)
#endif
/** Allow library to access its structs' private members.
 *
 * Although structs defined in header files are publicly available,
 * their members are private and should not be accessed by the user.
 */
#define MBEDTLS_ALLOW_PRIVATE_ACCESS

/**
 * \brief       Securely zeroize a buffer then free it.
 *
 *              Similar to making consecutive calls to
 *              \c mbedtls_platform_zeroize() and \c mbedtls_free(), but has
 *              code size savings, and potential for optimisation in the future.
 *
 *              Guaranteed to be a no-op if \p buf is \c NULL and \p len is 0.
 *
 * \param buf   Buffer to be zeroized then freed.
 * \param len   Length of the buffer in bytes
 */
void mbedtls_zeroize_and_free(void *buf, size_t len);

/** Return an offset into a buffer.
 *
 * This is just the addition of an offset to a pointer, except that this
 * function also accepts an offset of 0 into a buffer whose pointer is null.
 * (`p + n` has undefined behavior when `p` is null, even when `n == 0`.
 * A null pointer is a valid buffer pointer when the size is 0, for example
 * as the result of `malloc(0)` on some platforms.)
 *
 * \param p     Pointer to a buffer of at least n bytes.
 *              This may be \p NULL if \p n is zero.
 * \param n     An offset in bytes.
 * \return      Pointer to offset \p n in the buffer \p p.
 *              Note that this is only a valid pointer if the size of the
 *              buffer is at least \p n + 1.
 */
static inline unsigned char *mbedtls_buffer_offset(
    unsigned char *p, size_t n)
{
    return p == NULL ? NULL : p + n;
}

/** Return an offset into a read-only buffer.
 *
 * Similar to mbedtls_buffer_offset(), but for const pointers.
 *
 * \param p     Pointer to a buffer of at least n bytes.
 *              This may be \p NULL if \p n is zero.
 * \param n     An offset in bytes.
 * \return      Pointer to offset \p n in the buffer \p p.
 *              Note that this is only a valid pointer if the size of the
 *              buffer is at least \p n + 1.
 */
static inline const unsigned char *mbedtls_buffer_offset_const(
    const unsigned char *p, size_t n)
{
    return p == NULL ? NULL : p + n;
}

/**
 * Perform a fast block XOR operation, such that
 * r[i] = a[i] ^ b[i] where 0 <= i < n
 *
 * \param   r Pointer to result (buffer of at least \p n bytes). \p r
 *            may be equal to either \p a or \p b, but behaviour when
 *            it overlaps in other ways is undefined.
 * \param   a Pointer to input (buffer of at least \p n bytes)
 * \param   b Pointer to input (buffer of at least \p n bytes)
 * \param   n Number of bytes to process.
 */
inline void mbedtls_xor(unsigned char *r, const unsigned char *a, const unsigned char *b, size_t n)
{
    size_t i = 0;
#if defined(MBEDTLS_EFFICIENT_UNALIGNED_ACCESS)
<<<<<<< HEAD
#if defined(MBEDTLS_HAVE_NEON_INTRINSICS)
=======
#if defined(__ARM_NEON) && \
    (!defined(MBEDTLS_COMPILER_IS_GCC) || \
    (defined(MBEDTLS_COMPILER_IS_GCC) && MBEDTLS_GCC_VERSION >= 70300))
>>>>>>> f5e46fd4
    for (; (i + 16) <= n; i += 16) {
        uint8x16_t v1 = vld1q_u8(a + i);
        uint8x16_t v2 = vld1q_u8(b + i);
        uint8x16_t x = veorq_u8(v1, v2);
        vst1q_u8(r + i, x);
    }
#elif defined(MBEDTLS_ARCH_IS_X64) || defined(MBEDTLS_ARCH_IS_ARM64)
    /* This codepath probably only makes sense on architectures with 64-bit registers */
    for (; (i + 8) <= n; i += 8) {
        uint64_t x = mbedtls_get_unaligned_uint64(a + i) ^ mbedtls_get_unaligned_uint64(b + i);
        mbedtls_put_unaligned_uint64(r + i, x);
    }
#else
    for (; (i + 4) <= n; i += 4) {
        uint32_t x = mbedtls_get_unaligned_uint32(a + i) ^ mbedtls_get_unaligned_uint32(b + i);
        mbedtls_put_unaligned_uint32(r + i, x);
    }
#endif
#endif
    for (; i < n; i++) {
        r[i] = a[i] ^ b[i];
    }
}

/**
 * Perform a fast block XOR operation, such that
 * r[i] = a[i] ^ b[i] where 0 <= i < n
 *
 * In some situations, this can perform better than mbedtls_xor (e.g., it's about 5%
 * better in AES-CBC).
 *
 * \param   r Pointer to result (buffer of at least \p n bytes). \p r
 *            may be equal to either \p a or \p b, but behaviour when
 *            it overlaps in other ways is undefined.
 * \param   a Pointer to input (buffer of at least \p n bytes)
 * \param   b Pointer to input (buffer of at least \p n bytes)
 * \param   n Number of bytes to process.
 */
static inline void mbedtls_xor_no_simd(unsigned char *r,
                                       const unsigned char *a,
                                       const unsigned char *b,
                                       size_t n)
{
    size_t i = 0;
#if defined(MBEDTLS_EFFICIENT_UNALIGNED_ACCESS)
#if defined(MBEDTLS_ARCH_IS_X64) || defined(MBEDTLS_ARCH_IS_ARM64)
    /* This codepath probably only makes sense on architectures with 64-bit registers */
    for (; (i + 8) <= n; i += 8) {
        uint64_t x = mbedtls_get_unaligned_uint64(a + i) ^ mbedtls_get_unaligned_uint64(b + i);
        mbedtls_put_unaligned_uint64(r + i, x);
    }
#else
    for (; (i + 4) <= n; i += 4) {
        uint32_t x = mbedtls_get_unaligned_uint32(a + i) ^ mbedtls_get_unaligned_uint32(b + i);
        mbedtls_put_unaligned_uint32(r + i, x);
    }
#endif
#endif
    for (; i < n; i++) {
        r[i] = a[i] ^ b[i];
    }
}

/* Fix MSVC C99 compatible issue
 *      MSVC support __func__ from visual studio 2015( 1900 )
 *      Use MSVC predefine macro to avoid name check fail.
 */
#if (defined(_MSC_VER) && (_MSC_VER <= 1900))
#define /*no-check-names*/ __func__ __FUNCTION__
#endif

/* Define `asm` for compilers which don't define it. */
/* *INDENT-OFF* */
#ifndef asm
#if defined(__IAR_SYSTEMS_ICC__)
#define asm __asm
#else
#define asm __asm__
#endif
#endif
/* *INDENT-ON* */

/*
 * Define the constraint used for read-only pointer operands to aarch64 asm.
 *
 * This is normally the usual "r", but for aarch64_32 (aka ILP32,
 * as found in watchos), "p" is required to avoid warnings from clang.
 *
 * Note that clang does not recognise '+p' or '=p', and armclang
 * does not recognise 'p' at all. Therefore, to update a pointer from
 * aarch64 assembly, it is necessary to use something like:
 *
 * uintptr_t uptr = (uintptr_t) ptr;
 * asm( "ldr x4, [%x0], #8" ... : "+r" (uptr) : : )
 * ptr = (void*) uptr;
 *
 * Note that the "x" in "%x0" is neccessary; writing "%0" will cause warnings.
 */
#if defined(__aarch64__) && defined(MBEDTLS_HAVE_ASM)
#if UINTPTR_MAX == 0xfffffffful
/* ILP32: Specify the pointer operand slightly differently, as per #7787. */
#define MBEDTLS_ASM_AARCH64_PTR_CONSTRAINT "p"
#elif UINTPTR_MAX == 0xfffffffffffffffful
/* Normal case (64-bit pointers): use "r" as the constraint for pointer operands to asm */
#define MBEDTLS_ASM_AARCH64_PTR_CONSTRAINT "r"
#else
#error "Unrecognised pointer size for aarch64"
#endif
#endif

/* Always provide a static assert macro, so it can be used unconditionally.
 * It will expand to nothing on some systems.
 * Can be used outside functions (but don't add a trailing ';' in that case:
 * the semicolon is included here to avoid triggering -Wextra-semi when
 * MBEDTLS_STATIC_ASSERT() expands to nothing).
 * Can't use the C11-style `defined(static_assert)` on FreeBSD, since it
 * defines static_assert even with -std=c99, but then complains about it.
 */
#if defined(static_assert) && !defined(__FreeBSD__)
#define MBEDTLS_STATIC_ASSERT(expr, msg)    static_assert(expr, msg);
#else
#define MBEDTLS_STATIC_ASSERT(expr, msg)
#endif

#if defined(__has_builtin)
#define MBEDTLS_HAS_BUILTIN(x) __has_builtin(x)
#else
#define MBEDTLS_HAS_BUILTIN(x) 0
#endif

/* Define compiler branch hints */
#if MBEDTLS_HAS_BUILTIN(__builtin_expect)
#define MBEDTLS_LIKELY(x)       __builtin_expect(!!(x), 1)
#define MBEDTLS_UNLIKELY(x)     __builtin_expect(!!(x), 0)
#else
#define MBEDTLS_LIKELY(x)       x
#define MBEDTLS_UNLIKELY(x)     x
#endif

/* MBEDTLS_ASSUME may be used to provide additional information to the compiler
 * which can result in smaller code-size. */
#if MBEDTLS_HAS_BUILTIN(__builtin_assume)
/* clang provides __builtin_assume */
#define MBEDTLS_ASSUME(x)       __builtin_assume(x)
#elif MBEDTLS_HAS_BUILTIN(__builtin_unreachable)
/* gcc and IAR can use __builtin_unreachable */
#define MBEDTLS_ASSUME(x)       do { if (!(x)) __builtin_unreachable(); } while (0)
#elif defined(_MSC_VER)
/* Supported by MSVC since VS 2005 */
#define MBEDTLS_ASSUME(x)       __assume(x)
#else
#define MBEDTLS_ASSUME(x)       do { } while (0)
#endif

/* For gcc -Os, override with -O2 for a given function.
 *
 * This will not affect behaviour for other optimisation settings, e.g. -O0.
 */
#if defined(MBEDTLS_COMPILER_IS_GCC) && defined(__OPTIMIZE_SIZE__)
#define MBEDTLS_OPTIMIZE_FOR_PERFORMANCE __attribute__((optimize("-O2")))
#else
#define MBEDTLS_OPTIMIZE_FOR_PERFORMANCE
#endif

/* Suppress compiler warnings for unused functions and variables. */
#if !defined(MBEDTLS_MAYBE_UNUSED) && defined(__has_attribute)
#    if __has_attribute(unused)
#        define MBEDTLS_MAYBE_UNUSED __attribute__((unused))
#    endif
#endif
#if !defined(MBEDTLS_MAYBE_UNUSED) && defined(__GNUC__)
#    define MBEDTLS_MAYBE_UNUSED __attribute__((unused))
#endif
#if !defined(MBEDTLS_MAYBE_UNUSED) && defined(__IAR_SYSTEMS_ICC__) && defined(__VER__)
/* IAR does support __attribute__((unused)), but only if the -e flag (extended language support)
 * is given; the pragma always works.
 * Unfortunately the pragma affects the rest of the file where it is used, but this is harmless.
 * Check for version 5.2 or later - this pragma may be supported by earlier versions, but I wasn't
 * able to find documentation).
 */
#    if (__VER__ >= 5020000)
#        define MBEDTLS_MAYBE_UNUSED _Pragma("diag_suppress=Pe177")
#    endif
#endif
#if !defined(MBEDTLS_MAYBE_UNUSED) && defined(_MSC_VER)
#    define MBEDTLS_MAYBE_UNUSED __pragma(warning(suppress:4189))
#endif
#if !defined(MBEDTLS_MAYBE_UNUSED)
#    define MBEDTLS_MAYBE_UNUSED
#endif

#endif /* MBEDTLS_LIBRARY_COMMON_H */<|MERGE_RESOLUTION|>--- conflicted
+++ resolved
@@ -182,13 +182,9 @@
 {
     size_t i = 0;
 #if defined(MBEDTLS_EFFICIENT_UNALIGNED_ACCESS)
-<<<<<<< HEAD
-#if defined(MBEDTLS_HAVE_NEON_INTRINSICS)
-=======
-#if defined(__ARM_NEON) && \
+#if defined(MBEDTLS_HAVE_NEON_INTRINSICS) && \
     (!defined(MBEDTLS_COMPILER_IS_GCC) || \
     (defined(MBEDTLS_COMPILER_IS_GCC) && MBEDTLS_GCC_VERSION >= 70300))
->>>>>>> f5e46fd4
     for (; (i + 16) <= n; i += 16) {
         uint8x16_t v1 = vld1q_u8(a + i);
         uint8x16_t v2 = vld1q_u8(b + i);
