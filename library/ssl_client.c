--- conflicted
+++ resolved
@@ -691,16 +691,7 @@
                               p_extensions_len, extensions_len);
     }
 
-<<<<<<< HEAD
-#if defined(MBEDTLS_SSL_PROTO_TLS1_3)
-    MBEDTLS_SSL_PRINT_EXTS(
-        3, MBEDTLS_SSL_HS_CLIENT_HELLO, handshake->sent_extensions);
-#endif
-
     *out_len = (size_t) (p - buf);
-=======
-    *out_len = p - buf;
->>>>>>> 8cd4bc4a
     return 0;
 }
 
