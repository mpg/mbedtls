--- conflicted
+++ resolved
@@ -30,15 +30,9 @@
 my $error_format_file = $data_dir.'/error.fmt';
 
 my @low_level_modules = qw( AES ARC4 ARIA ASN1 BASE64 BIGNUM BLOWFISH
-<<<<<<< HEAD
                             CAMELLIA CCM CHACHA20 CHACHAPOLY CMAC CTR_DRBG DES
-                            ENTROPY GCM HMAC_DRBG MD2 MD4 MD5
+                            ENTROPY GCM HKDF HMAC_DRBG MD2 MD4 MD5
                             NET OID PADLOCK PBKDF2 POLY1305 RIPEMD160
-=======
-                            CAMELLIA CCM CMAC CTR_DRBG DES
-                            ENTROPY GCM HKDF HMAC_DRBG MD2 MD4 MD5
-                            NET OID PADLOCK PBKDF2 RIPEMD160
->>>>>>> 8266acac
                             SHA1 SHA256 SHA512 THREADING XTEA );
 my @high_level_modules = qw( CIPHER DHM ECP MD
                              PEM PK PKCS12 PKCS5
